{
  "manifest_version": 3,
<<<<<<< HEAD
  "name": "SpecTrace — Turn UI Actions into AI‑Readable Specs",
  "version": "1.0.17",
=======
  "name": "Trace Sight Debug View",
  "version": "1.0.18",
>>>>>>> 737dc51e
  "description": "Debug and trace logs with a React-based UI for any webpage.",
  "action": {
    "default_popup": "popup.html",
    "default_title": "SpecTrace — Turn UI Actions into AI‑Readable Specs"
  },
  "background": {
    "service_worker": "background.js"
  },
  "content_scripts": [
    {
     "matches": ["<all_urls>"],
      "js": ["contentScript.js"],
      "css": ["contentScript.css"]
    }
  ],
  "permissions": [
    "storage", 
    "scripting",  
    "activeTab"
  ],
  "host_permissions": [
    "https://kepmuysqytngtqterosr.supabase.co/*",
    "https://github.com/*"
  ],
  "icons": {
    "16": "icons/icon16.png",
    "32": "icons/icon32.png", 
    "48": "icons/icon48.png",
    "128": "icons/icon128.png"
  },
  "web_accessible_resources": [
    {
      "resources": ["icons/*", "*.js", "*.css"],
      "matches": ["<all_urls>"]
    }
  ],
  "content_security_policy": {
    "extension_pages": "script-src 'self'; object-src 'self'; style-src 'self' 'unsafe-inline';"
  }
}<|MERGE_RESOLUTION|>--- conflicted
+++ resolved
@@ -1,13 +1,8 @@
 {
   "manifest_version": 3,
-<<<<<<< HEAD
   "name": "SpecTrace — Turn UI Actions into AI‑Readable Specs",
-  "version": "1.0.17",
-=======
-  "name": "Trace Sight Debug View",
-  "version": "1.0.18",
->>>>>>> 737dc51e
-  "description": "Debug and trace logs with a React-based UI for any webpage.",
+  "version": "1.2.0",
+  "description": "Privacy-first DOM debugging tool that captures perfect context for AI-powered debugging.",
   "action": {
     "default_popup": "popup.html",
     "default_title": "SpecTrace — Turn UI Actions into AI‑Readable Specs"
