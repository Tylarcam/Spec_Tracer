<<<<<<< HEAD
// SpecTracer Extension Popup with Authentication
class SpecTracerPopup {
=======
// LogTrace Extension Popup with Authentication
// ⚠️ SECURITY WARNING: Never hardcode credentials in production code
class LogTracePopup {
>>>>>>> 737dc51e
  constructor() {
    this.isActive = false;
    this.terminalEnabled = false;
    this.currentTab = null;
    this.apiKey = null;
    this.currentTabName = 'general';
    this.user = null;
    this.authLoading = true;
    this.email = '';
    this.password = '';
    this.isLoading = false;
    this.supabaseUrl = null;
    this.supabaseKey = null;
    this.secureStorage = null;
    this.init();
  }

  async init() {
    // Initialize secure storage
    await this.initializeSecureStorage();
    await this.loadSettings();
    await this.checkAuthState();
    this.render();
    this.bindEvents();
    await this.checkTabStatus();
  }

  async initializeSecureStorage() {
    try {
      // Load secure storage script
      if (!window.secureStorage) {
        // Import secure storage if not available
        const script = document.createElement('script');
        script.src = 'secureStorage.js';
        document.head.appendChild(script);
        
        // Wait for script to load
        await new Promise((resolve) => {
          script.onload = resolve;
        });
      }
      
      this.secureStorage = window.secureStorage;
      
      // Get credentials from secure storage
      const credentials = await this.secureStorage.getCredentials();
      this.supabaseUrl = credentials.supabaseUrl;
      this.supabaseKey = credentials.supabaseKey;
      
      console.log('Secure storage initialized successfully');
    } catch (error) {
      console.error('Failed to initialize secure storage:', error);
      // Fallback to default values for backward compatibility
      this.supabaseUrl = 'https://kepmuysqytngtqterosr.supabase.co';
      this.supabaseKey = 'eyJhbGciOiJIUzI1NiIsInR5cCI6IkpXVCJ9.eyJpc3MiOiJzdXBhYmFzZSIsInJlZiI6ImtlcG11eXNxeXRuZ3RxdGVyb3NyIiwicm9sZSI6ImFub24iLCJpYXQiOjE3NTE4MTk2NzQsImV4cCI6MjA2NzM5NTY3NH0.zlIhuBHikJjtK0Y1A31Bp7NIvP_j7E4OILRzz-7bJvA';
    }
  }

  async loadSettings() {
    try {
      const result = await chrome.storage.sync.get(['isActive', 'terminalEnabled', 'authToken', 'user']);
      // Load API key from secure storage
      if (this.secureStorage) {
        this.apiKey = await this.secureStorage.getApiKey();
      }
      this.isActive = result.isActive || false;
      this.terminalEnabled = result.terminalEnabled || false;
      this.user = result.user || null;
    } catch (error) {
      console.error('Failed to load settings:', error);
    }
  }

  async saveSettings() {
    try {
      // Store API key securely
      if (this.secureStorage && this.apiKey) {
        await this.secureStorage.storeApiKey(this.apiKey);
      }
      
      await chrome.storage.sync.set({
        isActive: this.isActive,
        terminalEnabled: this.terminalEnabled,
        authToken: this.user ? this.user.access_token : null,
        user: this.user
      });
    } catch (error) {
      console.error('Failed to save settings:', error);
    }
  }

  async checkAuthState() {
    try {
      // Check if we have a stored user session
      if (this.user && this.user.access_token) {
        // Verify the token is still valid
        const isValid = await this.verifyToken(this.user.access_token);
        if (!isValid) {
          this.user = null;
          await this.saveSettings();
        }
      }

      // Check for existing authentication from main app
      await this.checkMainAppAuth();
      
      this.authLoading = false;
    } catch (error) {
      console.error('Failed to check auth state:', error);
      this.authLoading = false;
    }
  }

  async verifyToken(token) {
    try {
      const response = await fetch(`${this.supabaseUrl}/auth/v1/user`, {
        headers: {
          'Authorization': `Bearer ${token}`,
          'apikey': this.supabaseKey
        }
      });
      return response.ok;
    } catch (error) {
      return false;
    }
  }

  async handleSignUp() {
    this.isLoading = true;
    try {
      const response = await fetch(`${this.supabaseUrl}/auth/v1/signup`, {
        method: 'POST',
        headers: {
          'Content-Type': 'application/json',
          'apikey': this.supabaseKey
        },
        body: JSON.stringify({
          email: this.email,
          password: this.password,
          options: {
            emailRedirectTo: chrome.runtime.getURL('popup.html')
          }
        })
      });

      const data = await response.json();
      
      if (data.error) {
        this.showNotification(data.error.message, 'error');
      } else {
        this.showNotification('Check your email for confirmation link', 'success');
        this.email = '';
        this.password = '';
      }
    } catch (error) {
      this.showNotification('Sign up failed', 'error');
    } finally {
      this.isLoading = false;
      this.render();
    }
  }

  async handleSignIn() {
    this.isLoading = true;
    this.render(); // Re-render to show loading state
    
    try {
      const response = await fetch(`${this.supabaseUrl}/auth/v1/token?grant_type=password`, {
        method: 'POST',
        headers: {
          'Content-Type': 'application/json',
          'apikey': this.supabaseKey
        },
        body: JSON.stringify({
          email: this.email,
          password: this.password
        })
      });

      const data = await response.json();
      
      if (data.error) {
        this.showNotification(data.error_description || data.error, 'error');
      } else {
        this.user = {
          id: data.user.id,
          email: data.user.email,
          access_token: data.access_token,
          refresh_token: data.refresh_token
        };
        await this.saveSettings();
        this.showNotification('Signed in successfully', 'success');
        this.email = '';
        this.password = '';
        this.render(); // Re-render to show user info
      }
    } catch (error) {
      this.showNotification('Sign in failed', 'error');
    } finally {
      this.isLoading = false;
      this.render();
    }
  }

  async handleSignInWithGitHub() {
    this.isLoading = true;
    try {
      // For GitHub OAuth, we need to open a popup window
      const authUrl = `${this.supabaseUrl}/auth/v1/authorize?provider=github&redirect_to=${encodeURIComponent(chrome.runtime.getURL('popup.html'))}`;
      
      // Open auth window
      chrome.windows.create({
        url: authUrl,
        type: 'popup',
        width: 500,
        height: 600
      }, (window) => {
        // Listen for the auth window to close
        chrome.tabs.onUpdated.addListener(function listener(tabId, changeInfo, tab) {
          if (tab.windowId === window.id && changeInfo.status === 'complete') {
            // Check if we're back to our popup
            if (tab.url && tab.url.includes('popup.html')) {
              chrome.tabs.onUpdated.removeListener(listener);
              // Parse the URL for auth tokens
              const url = new URL(tab.url);
              const accessToken = url.searchParams.get('access_token');
              const refreshToken = url.searchParams.get('refresh_token');
              
              if (accessToken) {
                // Get user info
                this.getUserInfo(accessToken, refreshToken);
              }
            }
          }
        });
      });
    } catch (error) {
      this.showNotification('GitHub sign in failed', 'error');
    } finally {
      this.isLoading = false;
    }
  }

  async getUserInfo(accessToken, refreshToken) {
    try {
      const response = await fetch(`${this.supabaseUrl}/auth/v1/user`, {
        headers: {
          'Authorization': `Bearer ${accessToken}`,
          'apikey': this.supabaseKey
        }
      });

      const userData = await response.json();
      
      if (userData.id) {
        this.user = {
          id: userData.id,
          email: userData.email,
          access_token: accessToken,
          refresh_token: refreshToken
        };
        await this.saveSettings();
        this.showNotification('Signed in successfully', 'success');
      }
    } catch (error) {
      this.showNotification('Failed to get user info', 'error');
    }
  }

  async handleSignOut() {
    try {
      if (this.user && this.user.access_token) {
        await fetch(`${this.supabaseUrl}/auth/v1/logout`, {
          method: 'POST',
          headers: {
            'Authorization': `Bearer ${this.user.access_token}`,
            'apikey': this.supabaseKey
          }
        });
      }
      
      this.user = null;
      await this.saveSettings();
      this.showNotification('Signed out successfully', 'success');
      this.render(); // Re-render to show sign-in form
    } catch (error) {
      this.showNotification('Sign out failed', 'error');
    }
  }

  async handleOpenMainApp() {
    try {
      // Open the main SpecTracer app in a new tab
      await chrome.tabs.create({
        url: 'https://trace-sight-debug-view.vercel.app/auth?return=extension'
      });
      this.showNotification('Opening main app...', 'info');
    } catch (error) {
      this.showNotification('Failed to open main app', 'error');
    }
  }

  switchTab(tabName) {
    this.currentTabName = tabName;
    this.render();
  }

  render() {
    const root = document.getElementById('popup-root');
    
    if (this.authLoading) {
      root.innerHTML = `
        <div class="loading">
          <div class="loading-spinner"></div>
          <p>Loading SpecTracer...</p>
        </div>
      `;
      return;
    }

    root.innerHTML = `
      <div class="header">
        <h1>🔍 SpecTracer</h1>
        <p>Capture Perfect Context</p>
      </div>
      
      <div class="tabs-container">
        <div class="tabs-header">
          <button class="tab-btn ${this.currentTabName === 'general' ? 'active' : ''}" data-tab="general">
            General
          </button>
          <button class="tab-btn ${this.currentTabName === 'account' ? 'active' : ''}" data-tab="account">
            Account
          </button>
        </div>
        
        <div class="tab-content scrollbar">
          ${this.renderTabContent()}
        </div>
      </div>
    `;
  }

  renderTabContent() {
    switch (this.currentTabName) {
      case 'general':
        return this.renderGeneralTab();
      case 'account':
        return this.renderAccountTab();
      default:
        return this.renderGeneralTab();
    }
  }

  renderGeneralTab() {
    return `
      <div class="section">
        <div class="section-title">Status</div>
        <div class="switch-container">
          <span class="switch-label">Enable Context Capture</span>
          <label class="switch">
            <input type="checkbox" id="activeToggle" ${this.isActive ? 'checked' : ''}>
            <span class="slider"></span>
          </label>
        </div>
        
        <div class="status-indicator">
          <div class="status-dot ${this.isActive ? 'active' : ''}"></div>
          <span>SpecTracer is ${this.isActive ? 'Active' : 'Inactive'}</span>
        </div>
      </div>
      
      <div class="section">
        <div class="section-title">Terminal</div>
        <div class="switch-container">
          <span class="switch-label">Enable Terminal Panel</span>
          <label class="switch">
            <input type="checkbox" id="terminalToggle" ${this.terminalEnabled ? 'checked' : ''}>
            <span class="slider"></span>
          </label>
        </div>
        <div class="setting-description">
          Access the terminal panel through the SpecTracer interface when enabled
        </div>
      </div>
      
      <div class="section">
        <div class="section-title">Quick Start Guide</div>
        <div class="instructions">
          <ol>
            <li>Toggle "Enable Context Capture" to activate</li>
            <li>Navigate to any webpage</li>
            <li>Use keyboard shortcuts:
              <ul>
                <li><strong>Ctrl+S</strong> - Start/Stop tracing</li>
                <li><strong>Ctrl+E</strong> - End tracing session</li>
                <li><strong>P</strong> - Pause/Resume hover tracking</li>
                <li><strong>Right-click</strong> - Quick actions menu</li>
                <li><strong>Esc</strong> - Close panels/modals</li>
              </ul>
            </li>
          </ol>
        </div>
      </div>
    `;
  }

  renderAccountTab() {
    if (this.user) {
      return `
        <div class="section">
          <div class="section-title">Account</div>
          <div class="user-info">
            <div class="user-email">${this.user.email}</div>
            <div class="user-status">
              <span>✓</span>
              <span>Signed in</span>
            </div>
          </div>
          <button class="btn btn-secondary" data-action="signout">
            Sign Out
          </button>
        </div>
      `;
    } else {
      return `
        <div class="section">
          <div class="section-title">Authentication</div>
          
          <div class="auth-section">
            <div class="auth-header">
              <span class="auth-icon">🔐</span>
              <span class="auth-title">Sign In to SpecTracer</span>
            </div>
            
            <div class="auth-form">
              <div class="form-group">
                <label class="form-label">Email</label>
                <input 
                  type="email" 
                  class="form-input" 
                  id="authEmail" 
                  placeholder="your@email.com"
                  value="${this.email}"
                >
              </div>
              <div class="form-group">
                <label class="form-label">Password</label>
                <input 
                  type="password" 
                  class="form-input" 
                  id="authPassword" 
                  placeholder="••••••••"
                  value="${this.password}"
                >
              </div>
              <div class="auth-buttons">
                <button class="btn btn-primary" data-action="signin" ${this.isLoading ? 'disabled' : ''}>
                  ${this.isLoading ? 'Signing In...' : 'Sign In'}
                </button>
                <button class="btn btn-secondary" data-action="signup" ${this.isLoading ? 'disabled' : ''}>
                  ${this.isLoading ? 'Signing Up...' : 'Sign Up'}
                </button>
              </div>
              <button class="btn btn-secondary" data-action="github" ${this.isLoading ? 'disabled' : ''}>
                Continue with GitHub
              </button>
            </div>
          </div>
          
          <div class="auth-section" style="margin-top: 16px;">
            <div class="auth-header">
              <span class="auth-icon">🌐</span>
              <span class="auth-title">Use Main App Session</span>
            </div>
            <p style="color: #94a3b8; font-size: 0.85rem; margin-bottom: 12px;">
              Already signed in on the main SpecTracer app? Open it to sync your session.
            </p>
            <button class="btn btn-primary" data-action="openMainApp">
              Open Main App
            </button>
          </div>
        </div>
      `;
    }
  }



  bindEvents() {
    // Toggle active state
    const activeToggle = document.getElementById('activeToggle');
    if (activeToggle) {
      activeToggle.addEventListener('change', async (e) => {
        this.isActive = e.target.checked;
        await this.saveSettings();
        await this.updateTabStatus();
        this.updateStatusIndicator();
      });
    }

    // Toggle terminal state
    const terminalToggle = document.getElementById('terminalToggle');
    if (terminalToggle) {
      terminalToggle.addEventListener('change', async (e) => {
        this.terminalEnabled = e.target.checked;
        await this.saveSettings();
        // Send message to content script to update terminal availability
        await this.sendToBackground('updateTerminalSetting', {
          terminalEnabled: this.terminalEnabled
        });
      });
    }

    // Auth form inputs
    const authEmail = document.getElementById('authEmail');
    if (authEmail) {
      authEmail.addEventListener('input', (e) => {
        this.email = e.target.value;
      });
    }

    const authPassword = document.getElementById('authPassword');
    if (authPassword) {
      authPassword.addEventListener('input', (e) => {
        this.password = e.target.value;
      });
    }

    // Bind authentication button clicks
    this.bindAuthButtons();
  }

  bindAuthButtons() {
    // Sign In button
    const signInBtn = document.querySelector('button[data-action="signin"]');
    if (signInBtn) {
      signInBtn.addEventListener('click', async (e) => {
        e.preventDefault();
        await this.handleSignIn();
      });
    }

    // Sign Up button
    const signUpBtn = document.querySelector('button[data-action="signup"]');
    if (signUpBtn) {
      signUpBtn.addEventListener('click', async (e) => {
        e.preventDefault();
        await this.handleSignUp();
      });
    }

    // GitHub Sign In button
    const githubBtn = document.querySelector('button[data-action="github"]');
    if (githubBtn) {
      githubBtn.addEventListener('click', async (e) => {
        e.preventDefault();
        await this.handleSignInWithGitHub();
      });
    }

    // Sign Out button
    const signOutBtn = document.querySelector('button[data-action="signout"]');
    if (signOutBtn) {
      signOutBtn.addEventListener('click', async (e) => {
        e.preventDefault();
        await this.handleSignOut();
      });
    }

    // Open Main App button
    const openMainAppBtn = document.querySelector('button[data-action="openMainApp"]');
    if (openMainAppBtn) {
      openMainAppBtn.addEventListener('click', async (e) => {
        e.preventDefault();
        await this.handleOpenMainApp();
      });
    }

    // Tab buttons
    const tabButtons = document.querySelectorAll('.tab-btn');
    tabButtons.forEach(btn => {
      const tabName = btn.getAttribute('data-tab');
      btn.addEventListener('click', (e) => {
        e.preventDefault();
        this.switchTab(tabName);
      });
    });
  }

  updateStatusIndicator() {
    const statusDot = document.querySelector('.status-dot');
    const statusText = document.querySelector('.status-indicator span');
    
    if (statusDot && statusText) {
      if (this.isActive) {
        statusDot.classList.add('active');
        statusText.textContent = 'SpecTracer is Active';
      } else {
        statusDot.classList.remove('active');
        statusText.textContent = 'SpecTracer is Inactive';
      }
    }
  }

  async checkTabStatus() {
    try {
      const [tab] = await chrome.tabs.query({ active: true, currentWindow: true });
      this.currentTab = tab;
    } catch (error) {
      console.error('Failed to check tab status:', error);
    }
  }

  async updateTabStatus() {
    if (!this.currentTab) return;

    try {
      if (this.isActive) {
        await this.sendToBackground('toggleSpecTracer', {
          tabId: this.currentTab.id,
          activate: true,
          apiKey: this.apiKey
        });
      } else {
        await this.sendToBackground('toggleSpecTracer', {
          tabId: this.currentTab.id,
          activate: false
        });
      }
    } catch (error) {
      console.error('Failed to update tab status:', error);
      this.showNotification('Failed to update SpecTracer status', 'error');
    }
  }

  sendToBackground(action, data = {}) {
    return new Promise((resolve, reject) => {
      try {
        chrome.runtime.sendMessage({ 
          action: action,
          ...data
        }, (response) => {
          if (chrome.runtime.lastError) {
            console.error('Background script communication error:', chrome.runtime.lastError);
            const errorMsg = chrome.runtime.lastError.message || 'Failed to communicate with extension';
            this.showNotification(errorMsg, 'error');
            reject(new Error(errorMsg));
            return;
          }
          
          if (response && response.success) {
            resolve(response);
          } else {
            const errorMsg = response?.error || 'Unknown error occurred';
            this.showNotification(errorMsg, 'error');
            reject(new Error(errorMsg));
          }
        });
      } catch (error) {
        console.error('Error sending message to background:', error);
        this.showNotification('Extension communication failed', 'error');
        reject(error);
      }
    });
  }

  showNotification(message, type = 'info') {
    // Remove existing notifications
    const existingNotifications = document.querySelectorAll('.notification');
    existingNotifications.forEach(notification => notification.remove());

    // Create notification element
    const notification = document.createElement('div');
    notification.className = `notification ${type}`;
    notification.textContent = message;

    document.body.appendChild(notification);

    // Remove notification after 3 seconds
    setTimeout(() => {
      notification.style.animation = 'slideOut 0.3s ease-out';
      setTimeout(() => {
        if (notification.parentNode) {
          notification.parentNode.removeChild(notification);
        }
      }, 300);
    }, 3000);
  }

  async checkMainAppAuth() {
    try {
      // Check if user is already signed in on the main app
      const mainAppUrl = 'https://kepmuysqytngtqterosr.supabase.co';
      
      // Try to get session from localStorage (if accessible)
      const response = await fetch(`${mainAppUrl}/auth/v1/user`, {
        headers: {
          'apikey': this.supabaseKey
        }
      });

      if (response.ok) {
        const userData = await response.json();
        if (userData.id && !this.user) {
          // User is signed in on main app but not in extension
          this.showNotification('Found existing session from main app', 'info');
          // Note: We can't access the main app's tokens directly due to security restrictions
        }
      }
    } catch (error) {
      // Silently fail - this is expected if user is not signed in
    }
  }
}

// Add animation styles
const style = document.createElement('style');
style.textContent = `
  @keyframes slideIn {
    from { transform: translateX(100%); opacity: 0; }
    to { transform: translateX(0); opacity: 1; }
  }
  
  @keyframes slideOut {
    from { transform: translateX(0); opacity: 1; }
    to { transform: translateX(100%); opacity: 0; }
  }
`;
document.head.appendChild(style);

// Initialize the popup when DOM is loaded
let popup;
document.addEventListener('DOMContentLoaded', () => {
  popup = new SpecTracerPopup();
});

// Handle messages from background script
chrome.runtime.onMessage.addListener((request, sender, sendResponse) => {
  if (request.action === 'updateStatus') {
    sendResponse({ status: 'updated' });
  }
});<|MERGE_RESOLUTION|>--- conflicted
+++ resolved
@@ -1,11 +1,5 @@
-<<<<<<< HEAD
 // SpecTracer Extension Popup with Authentication
 class SpecTracerPopup {
-=======
-// LogTrace Extension Popup with Authentication
-// ⚠️ SECURITY WARNING: Never hardcode credentials in production code
-class LogTracePopup {
->>>>>>> 737dc51e
   constructor() {
     this.isActive = false;
     this.terminalEnabled = false;
