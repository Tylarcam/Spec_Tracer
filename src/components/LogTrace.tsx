
<<<<<<< HEAD

import React, { useState, useRef, useEffect, useCallback } from 'react';
import { X, Play, Pause, Settings, Terminal, ArrowUp, Lightbulb, MousePointer } from 'lucide-react';
=======
import React, { useState, useEffect } from 'react';
import { X, Play, Pause, Settings, Terminal, MousePointer } from 'lucide-react';
>>>>>>> d809fe1e
import { useHotkeys } from 'react-hotkeys-hook';
import { useLocation, useNavigate } from 'react-router-dom';
import Draggable from 'react-draggable';

import ElementInspector from './LogTrace/ElementInspector';
import DebugModal from './LogTrace/DebugModal';
import QuickActionPill from './LogTrace/QuickActionPill';
import TabbedTerminal from './LogTrace/TabbedTerminal';
import SettingsDrawer from './LogTrace/SettingsDrawer';
import MobileQuickActionsMenu from './LogTrace/MobileQuickActionsMenu';
import InstructionsCard from './LogTrace/InstructionsCard';
import MouseOverlay from './LogTrace/MouseOverlay';
import UnifiedTraceControl from './LogTrace/UnifiedTraceControl';

import { useElementPosition } from '@/hooks/useElementPosition';
import { useUsageTracking } from '@/hooks/useUsageTracking';
import { useToast } from '@/hooks/use-toast';
import { useTracingContext } from '@/App';
import { callAIDebugFunction } from '@/shared/api';
import { ElementInfo } from '@/shared/types';
import { formatElementDataForCopy } from '@/utils/elementDataFormatter';
import { Button } from '@/components/ui/button';
<<<<<<< HEAD
=======
import { Textarea } from "@/components/ui/textarea";
import { Skeleton } from "@/components/ui/skeleton";
>>>>>>> d809fe1e

interface LogTraceProps {
}

const LogTrace: React.FC<LogTraceProps> = () => {
  const { tracingActive, setTracingActive } = useTracingContext();
  const [isHoverEnabled, setIsHoverEnabled] = useState(true);
  const [isTerminalOpen, setIsTerminalOpen] = useState(false);
  const [isMobileMenuOpen, setIsMobileMenuOpen] = useState(false);
  const [isSettingsOpen, setIsSettingsOpen] = useState(false);

  const [openInspectors, setOpenInspectors] = useState<Array<{ id: string; element: ElementInfo; position: { x: number; y: number } }>>([]);
  const [currentElement, setCurrentElement] = useState<ElementInfo | null>(null);
  const [mousePosition, setMousePosition] = useState({ x: 0, y: 0 });
  const [terminalOutput, setTerminalOutput] = useState<string[]>([]);
  const [isDragging, setIsDragging] = useState(false);
  const [events, setEvents] = useState<any[]>([]);
  const [debugResponses, setDebugResponses] = useState<any[]>([]);
  const [isInspectorHovered, setIsInspectorHovered] = useState(false);
  const [isHoverPaused, setIsHoverPaused] = useState(false);
  const [pausedElement, setPausedElement] = useState<ElementInfo | null>(null);
  const [pausedPosition, setPausedPosition] = useState<{ x: number; y: number } | null>(null);
  const [showDebugModal, setShowDebugModal] = useState(false);
  const [isAnalyzing, setIsAnalyzing] = useState(false);
  const [debugModalElement, setDebugModalElement] = useState<ElementInfo | null>(null);
  const [showQuickActions, setShowQuickActions] = useState(false);
  const [quickActionPosition, setQuickActionPosition] = useState({ x: 0, y: 0 });

  const navigate = useNavigate();
  const location = useLocation();
  const { elementInfo, setElement } = useElementPosition();
  const { canUseAiDebug, incrementAiDebugUsage } = useUsageTracking();
<<<<<<< HEAD
  const { toast } = useToast();
  const terminalRef = useRef<HTMLDivElement>(null);
  const overlayRef = useRef<HTMLDivElement>(null);

  // Helper function to build parent path
  const buildParentPath = useCallback((element: HTMLElement): string => {
    const path: string[] = [];
    let current = element.parentElement;
    
    while (current && current !== document.body) {
      const tag = current.tagName.toLowerCase();
      const id = current.id ? `#${current.id}` : '';
      const classes = Array.from(current.classList).map(c => `.${c}`).join('');
      path.unshift(`${tag}${id}${classes}`);
      current = current.parentElement;
    }
    
    return path.join(' > ');
  }, []);
=======
>>>>>>> d809fe1e

  // Helper function to check if element is a UI control
  const isUIControl = useCallback((target: HTMLElement): boolean => {
    return !!(
      // Close buttons (X buttons)
      target.closest('[data-close-button]') ||
      target.closest('.close-button') ||
      target.closest('[aria-label*="close" i]') ||
      target.closest('[title*="close" i]') ||
      target.textContent?.trim() === '×' ||
      target.textContent?.trim() === 'X' ||
      
      // Tracing toggle button specifically
      target.closest('[data-trace-toggle]') ||
      
      // Inspector panels themselves
      target.closest('[data-inspector-panel]') ||
      target.closest('.inspector-panel') ||
      
      // Debug modals
      target.closest('[data-debug-modal]') ||
      target.closest('.debug-modal') ||
      
      // Context menus
      target.closest('[data-context-menu]') ||
      target.closest('.context-menu') ||
      
      // Quick action pills
      target.closest('[data-quick-actions]') ||
      target.closest('.quick-action-pill')
    );
  }, []);

  // Helper function to extract element info from DOM element
  const extractElementInfo = useCallback((target: HTMLElement): ElementInfo => {
    const attributes = Array.from(target.attributes).map(attr => ({
      name: attr.name,
      value: attr.value
    }));

    const rect = target.getBoundingClientRect();
    const size = {
      width: rect.width,
      height: rect.height
    };

    const parentPath = buildParentPath(target);

    return {
      tag: target.tagName.toLowerCase(),
      id: target.id,
      classes: Array.from(target.classList),
      text: target.textContent?.trim() || '',
      element: target,
      attributes,
      size,
      parentPath,
    };
  }, [buildParentPath]);

  // Helper function to process DOM element for tracing (checks UI control and extracts info)
  const processElementForTracing = useCallback((target: HTMLElement): ElementInfo | null => {
    if (!target || isUIControl(target)) {
      return null;
    }
    
    return extractElementInfo(target);
  }, [isUIControl, extractElementInfo]);

  // Helper function to log to terminal
  const logToTerminal = useCallback((message: string) => {
    setTerminalOutput(prev => [...prev, `[LogTrace]: ${message} at ${new Date().toLocaleTimeString()}`]);
  }, []);

  const startTracing = useCallback(() => {
    setTracingActive(true);
    logToTerminal('Tracing started');
    
    // Test console logging functionality
    if (process.env.NODE_ENV === 'development') {
      console.log('[LogTrace] Tracing started - console log test');
      console.warn('[LogTrace] This is a test warning message');
      console.info('[LogTrace] This is a test info message');
    }
  }, [setTracingActive, logToTerminal]);

  const endTracing = useCallback(() => {
    setTracingActive(false);
    setIsHoverEnabled(true);
    setCurrentElement(null);
    setOpenInspectors([]);
    logToTerminal('Tracing ended');
  }, [setTracingActive, logToTerminal]);

  const toggleHover = useCallback(() => {
    setIsHoverEnabled(!isHoverEnabled);
    logToTerminal(`Hover tracking ${isHoverEnabled ? 'disabled' : 'enabled'}`);
  }, [isHoverEnabled, logToTerminal]);

  const toggleTerminal = useCallback(() => {
    setIsTerminalOpen(!isTerminalOpen);
  }, [isTerminalOpen]);

  const openMobileMenu = useCallback(() => {
    setIsMobileMenuOpen(true);
  }, []);

  const closeMobileMenu = useCallback(() => {
    setIsMobileMenuOpen(false);
  }, []);

  const handleElementClick = useCallback((element: ElementInfo) => {
    if (!tracingActive) return;
    
    // Check if we already have 3 inspectors open
    if (openInspectors.length >= 3) {
      logToTerminal('Maximum 3 inspectors allowed. Close one first.');
      return;
    }
    
    // Create unique ID for this inspector
    const inspectorId = `inspector-${Date.now()}-${Math.random().toString(36).substr(2, 9)}`;
    
    // Add new inspector to the list
    setOpenInspectors(prev => [...prev, {
      id: inspectorId,
      element: element,
      position: { x: mousePosition.x, y: mousePosition.y }
    }]);
    
    setElement(element);
    logToTerminal(`Element "${element.tag}" inspector opened`);
    
    const clickEvent = {
      id: crypto.randomUUID(),
      type: 'click' as const,
      timestamp: new Date().toISOString(),
      position: { x: mousePosition.x, y: mousePosition.y },
      element: {
        tag: element.tag,
        id: element.id,
        classes: element.classes,
        text: element.text,
        parentPath: element.parentPath,
        attributes: element.attributes,
        size: element.size,
      }
    };
    setEvents(prev => [clickEvent, ...prev]);
  }, [tracingActive, openInspectors.length, mousePosition, setElement, logToTerminal]);

  const handleMouseMove = useCallback((e: React.MouseEvent) => {
    setMousePosition({ x: e.clientX, y: e.clientY });
  }, []);

  const handleAIDebug = useCallback(async (element?: ElementInfo) => {
    if (!canUseAiDebug) {
      navigate('/upgrade');
      return;
    }

    // Set the element to debug (either passed in or current element)
    const elementToDebug = element || currentElement;
    if (!elementToDebug) {
      logToTerminal('No element selected for debugging');
      return;
    }

    // Open debug modal with the element
    setDebugModalElement(elementToDebug);
    setShowDebugModal(true);
    logToTerminal(`Debug modal opened for "${elementToDebug.tag}"`);
  }, [canUseAiDebug, navigate, currentElement, logToTerminal]);

  const analyzeWithAI = useCallback(async (prompt: string) => {
    if (!debugModalElement) return;

    setIsAnalyzing(true);
    try {
      const response = await callAIDebugFunction(prompt, debugModalElement, mousePosition);
      setDebugResponses(prev => [...prev, { prompt, response, timestamp: new Date().toISOString() }]);
      incrementAiDebugUsage();
      logToTerminal('AI analysis completed');
      
      return response;
    } catch (error: any) {
      logToTerminal(`AI analysis error - ${error.message}`);
      throw error;
    } finally {
      setIsAnalyzing(false);
    }
  }, [debugModalElement, mousePosition, incrementAiDebugUsage, logToTerminal]);

  const generateAdvancedPrompt = useCallback(() => {
    if (!debugModalElement) return '';
    
    const element = debugModalElement;
    const isInteractive = ['button','a','input','select','textarea'].includes(element.tag) || element.element?.onclick != null;
    const eventListeners = [];
    const el = element.element as any;
    [
      'onclick', 'onmousedown', 'onmouseup', 'onmouseover', 'onmouseout',
      'onmouseenter', 'onmouseleave', 'onkeydown', 'onkeyup', 'oninput',
      'onchange', 'onfocus', 'onblur', 'onsubmit'
    ].forEach(listener => {
      if (typeof el[listener] === 'function') eventListeners.push(listener);
    });
    const styles = window.getComputedStyle(element.element);
    
    return `Target Context For Debug:
- Tag: <${element.tag}>
- ID: ${element.id || 'none'}
- Classes: ${element.classes.join(', ') || 'none'}
- Text: "${element.text || 'none'}"
- Interactive: ${isInteractive ? 'Yes' : 'No'}
- Event Listeners: ${eventListeners.join(', ') || 'none'}
- Styles: display=${styles.display}, visibility=${styles.visibility}, pointer-events=${styles.pointerEvents}`;
  }, [debugModalElement]);

  const handleSettingsClick = useCallback(() => {
    setIsSettingsOpen(true);
  }, []);

  const handleUpgradeClick = useCallback(() => {
    navigate('/upgrade');
  }, [navigate]);

  const handleDragStart = useCallback(() => {
    setIsDragging(true);
  }, []);

  const handleDragStop = useCallback(() => {
    setIsDragging(false);
  }, []);

  // Hover pause functionality for inspector
  const handleInspectorMouseEnter = useCallback(() => {
    setIsInspectorHovered(true);
    setIsHoverPaused(true);
    setPausedElement(currentElement);
    setPausedPosition(mousePosition);
  }, [currentElement, mousePosition]);

  const handleInspectorMouseLeave = useCallback(() => {
    setIsInspectorHovered(false);
    setIsHoverPaused(false);
    setPausedElement(null);
    setPausedPosition(null);
  }, []);

  // Function to close a specific inspector
  const closeInspector = useCallback((inspectorId: string) => {
    setOpenInspectors(prev => prev.filter(inspector => inspector.id !== inspectorId));
  }, []);

  const exportEvents = useCallback(() => {
    // Export events functionality
    console.log('Exporting events:', events);
  }, [events]);

  const clearEvents = useCallback(() => {
    setEvents([]);
  }, []);

  const clearDebugResponses = useCallback(() => {
    setDebugResponses([]);
  }, []);

  // New handler function for copying element data
  const handleElementCopy = useCallback(async (element: ElementInfo) => {
    try {
      const formattedData = formatElementDataForCopy(element, mousePosition);
      await navigator.clipboard.writeText(formattedData);
      
      // Show success toast
      toast({
        title: 'Element Data Copied',
        description: 'Element identifying data copied to clipboard',
      });
      
      // Log the action
      logToTerminal('Element data copied');
    } catch (error) {
      console.error('Failed to copy element data:', error);
      toast({
        title: 'Copy Failed',
        description: 'Failed to copy element data to clipboard',
        variant: 'destructive',
      });
    }
  }, [mousePosition, toast, logToTerminal]);

  // Quick action handlers
  const handleQuickAction = useCallback((action: 'screenshot' | 'context' | 'debug' | 'details' | 'copy') => {
    if (!currentElement) return;

    setShowQuickActions(false);

    switch (action) {
      case 'details':
        handleElementClick(currentElement);
        break;
      case 'debug':
        handleAIDebug(currentElement);
        break;
      case 'context':
        // For context, we'll open the debug modal with a context prompt
        const prompt = `Generate context for this element: ${currentElement.tag}${currentElement.id ? `#${currentElement.id}` : ''}`;
        setDebugModalElement(currentElement);
        setShowDebugModal(true);
        // Pre-fill the debug modal with context prompt
        setTimeout(() => {
          analyzeWithAI(prompt);
        }, 100);
        break;
      case 'screenshot':
        logToTerminal('Screenshot mode activated');
        // TODO: Implement screenshot functionality
        break;
      case 'copy':
        handleElementCopy(currentElement);
        break;
    }
  }, [currentElement, handleElementClick, handleAIDebug, analyzeWithAI, handleElementCopy, logToTerminal]);

  // Unified event handlers
  const handleHover = useCallback((e: MouseEvent) => {
    if (!tracingActive || !isHoverEnabled || isDragging) return;

    // Update mouse position for the overlay
    setMousePosition({ x: e.clientX, y: e.clientY });

    const target = e.target as HTMLElement;
    if (target && !isUIControl(target)) {
      const elementInfo = extractElementInfo(target);
      setElement(elementInfo);
      setCurrentElement(elementInfo);
    }
  }, [tracingActive, isHoverEnabled, isDragging, isUIControl, extractElementInfo, setElement]);

  const handleClick = useCallback((e: MouseEvent) => {
    if (!tracingActive || isDragging) return;

    const target = e.target as HTMLElement;
    const elementInfo = processElementForTracing(target);
    if (elementInfo) {
      handleElementClick(elementInfo);
    }
  }, [tracingActive, isDragging, processElementForTracing, handleElementClick]);

  const handleContextMenu = useCallback((e: MouseEvent) => {
    if (!tracingActive) return;
    
    e.preventDefault();
    e.stopPropagation();
    
    const target = e.target as HTMLElement;
    const elementInfo = processElementForTracing(target);
    if (elementInfo) {
      setCurrentElement(elementInfo);
      setQuickActionPosition({ x: e.clientX, y: e.clientY });
      setShowQuickActions(true);
    }
  }, [tracingActive, processElementForTracing]);

  // Keyboard shortcuts
  useHotkeys('ctrl+s', () => tracingActive ? endTracing() : startTracing(), { preventDefault: true });
  useHotkeys('ctrl+e', () => endTracing(), { preventDefault: true });
  useHotkeys('ctrl+t', () => toggleTerminal(), { preventDefault: true });
  useHotkeys('ctrl+d', () => handleAIDebug(), { preventDefault: true });
  useHotkeys('ctrl+p', () => toggleHover(), { preventDefault: true });
  useHotkeys('q', () => {
    if (tracingActive && currentElement) {
      setQuickActionPosition({ x: mousePosition.x, y: mousePosition.y });
      setShowQuickActions(true);
    }
  }, { preventDefault: true });

  // Event listeners
  useEffect(() => {
    const handleKeyDown = (event: KeyboardEvent) => {
      if (event.key === 'Escape') {
        // Close the most recent inspector
        setOpenInspectors(prev => prev.slice(0, -1));
      }
    };

    window.addEventListener('keydown', handleKeyDown);
    return () => window.removeEventListener('keydown', handleKeyDown);
  }, []);

  useEffect(() => {
    document.addEventListener('mousemove', handleHover);
    document.addEventListener('click', handleClick);
    document.addEventListener('contextmenu', handleContextMenu);

    return () => {
      document.removeEventListener('mousemove', handleHover);
      document.removeEventListener('click', handleClick);
      document.removeEventListener('contextmenu', handleContextMenu);
    };
  }, [handleHover, handleClick, handleContextMenu]);

  return (
    <div id="logtrace-container" className="h-screen flex flex-col bg-slate-900 text-white relative overflow-hidden">

      {/* Main Content */}
<<<<<<< HEAD
      <div className="flex-1 flex flex-col lg:flex-row overflow-auto" onMouseMove={handleMouseMove}>
        {/* Left Panel - Instructions and Content */}
        <div className="flex-1 p-6 overflow-y-auto">
          <div className="max-w-4xl mx-auto">
            {/* Welcome Section */}
            <div className="mb-8">
              <h1 className="text-3xl font-bold text-green-400 mb-4">Welcome to LogTrace</h1>
              <p className="text-slate-300 text-lg">
                The AI-powered debugging tool that helps you capture perfect context for any UI element.
              </p>
=======
      <div className="flex-1 flex flex-col lg:flex-row overflow-hidden" onMouseMove={handleMouseMove}>
        {/* Main Content Area */}
        <div className="flex-1 flex items-center justify-center p-8">
          <div className="text-center max-w-md">
            <div className="mb-6">
              <div className="w-16 h-16 bg-green-500/20 rounded-full flex items-center justify-center mx-auto mb-4">
                <Terminal className="h-8 w-8 text-green-400" />
              </div>
              <h2 className="text-2xl font-bold text-white mb-2">Welcome to LogTrace</h2>
              <p className="text-gray-400 mb-6">
                Click "Start Trace" to begin debugging your web application. 
                Hover over elements to inspect them and use AI-powered debugging.
              </p>
            </div>
            
            <div className="space-y-4">
              <Button
                onClick={startTracing}
                className="w-full bg-green-600 hover:bg-green-700"
                size="lg"
              >
                <Play className="h-5 w-5 mr-2" />
                Start Trace
              </Button>
              
              <Button
                onClick={toggleTerminal}
                variant="outline"
                className="w-full"
                size="lg"
              >
                <Terminal className="h-5 w-5 mr-2" />
                Show Terminal
              </Button>
            </div>

            <div className="mt-8 text-sm text-gray-500">
              <p>Keyboard shortcuts:</p>
              <div className="mt-2 space-y-1">
                <p><kbd className="px-2 py-1 bg-slate-800 rounded">Ctrl+S</kbd> Start/Stop trace</p>
                <p><kbd className="px-2 py-1 bg-slate-800 rounded">Ctrl+T</kbd> Toggle terminal</p>
                <p><kbd className="px-2 py-1 bg-slate-800 rounded">Ctrl+D</kbd> AI debug</p>
              </div>
            </div>
          </div>
        </div>

        {/* Element Details Modal */}
        {showElementDetails && currentElement && (
          <Draggable
            handle=".drag-handle"
            defaultPosition={{ x: 20, y: 20 }}
            onStart={handleDragStart}
            onStop={handleDragStop}
          >
            <div className="absolute top-0 left-0 z-50 bg-slate-800 border border-green-500/30 rounded-md shadow-lg w-full max-w-md">
              <div className="bg-slate-700 p-3 flex items-center justify-between drag-handle cursor-move">
                <h3 className="text-sm font-semibold text-green-400">Element Details</h3>
                <Button onClick={() => { setShowElementDetails(false); setCurrentElement(null); }} variant="ghost" size="sm">
                  <X className="h-4 w-4" />
                </Button>
              </div>
              <div className="p-4">
                <ElementDetails element={currentElement} />
                <div className="mt-4 space-y-2">
                  <Textarea
                    placeholder="Describe the issue or desired behavior..."
                    className="bg-slate-700 border-slate-600 text-white text-sm"
                    value={aiDebugPrompt}
                    onChange={(e) => setAiDebugPrompt(e.target.value)}
                  />
                  {aiDebugError && <p className="text-red-400 text-sm">{aiDebugError}</p>}
                  {aiDebugLoading ? (
                    <Skeleton className="w-full h-10 rounded-md" />
                  ) : (
                    <Button onClick={handleAIDebug} className="w-full">
                      Debug with AI
                    </Button>
                  )}
                  {aiDebugResponse && (
                    <div className="mt-3 p-3 bg-slate-700 rounded-md">
                      <p className="text-sm">{aiDebugResponse}</p>
                    </div>
                  )}
                </div>
              </div>
>>>>>>> d809fe1e
            </div>

            {/* Instructions Card */}
            <InstructionsCard />
          </div>
        </div>
      </div>

      {/* Terminal - Full screen overlay when open */}
      {isTerminalOpen && (
        <div data-terminal className="fixed inset-0 z-50 bg-slate-900/95">
          <TabbedTerminal
            showTerminal={isTerminalOpen}
            setShowTerminal={setIsTerminalOpen}
            events={events}
            exportEvents={exportEvents}
            clearEvents={clearEvents}
            debugResponses={debugResponses}
            clearDebugResponses={clearDebugResponses}
            currentElement={currentElement}
            terminalHeight={window.innerHeight * 0.33}
          />
        </div>
      )}

      {/* Floating Terminal Button - appears when terminal is closed */}
      {!isTerminalOpen && (
        <Button
          data-terminal
          onClick={toggleTerminal}
          className="fixed bottom-4 right-4 z-30 bg-green-600 hover:bg-green-700 text-white rounded-full w-12 h-12 p-0 shadow-lg"
        >
          <span style={{ fontSize: 32, display: 'flex', alignItems: 'center', justifyContent: 'center' }}>{'>'}</span>
        </Button>
      )}

      {/* Multiple Element Inspectors */}
      {openInspectors.map((inspector, index) => (
        <ElementInspector
          key={inspector.id}
          isVisible={true}
          currentElement={inspector.element}
          mousePosition={inspector.position}
          onDebug={() => handleAIDebug(inspector.element)}
          onClose={() => closeInspector(inspector.id)}
          panelRef={overlayRef}
          isExtensionMode={false}
          isDraggable={true}
          isPinned={false}
          onPin={() => {}}
          onShowMoreDetails={() => {}}
          currentDebugCount={undefined}
          maxDebugCount={undefined}
          onMouseEnter={handleInspectorMouseEnter}
          onMouseLeave={handleInspectorMouseLeave}
        />
      ))}

      {/* Debug Modal */}
      <DebugModal
        showDebugModal={showDebugModal}
        setShowDebugModal={setShowDebugModal}
        currentElement={debugModalElement}
        mousePosition={mousePosition}
        isAnalyzing={isAnalyzing}
        analyzeWithAI={analyzeWithAI}
        generateAdvancedPrompt={generateAdvancedPrompt}
        modalRef={overlayRef}
        isExtensionMode={false}
        showAuthModal={false}
        setShowAuthModal={() => {}}
        user={undefined}
        guestDebugCount={undefined}
        maxGuestDebugs={undefined}
        terminalHeight={0}
      />

      {/* Context Menu */}
      <QuickActionPill
        visible={showQuickActions}
        x={quickActionPosition.x}
        y={quickActionPosition.y}
        onClose={() => setShowQuickActions(false)}
        onAction={handleQuickAction}
      />

      <SettingsDrawer
        isOpen={isSettingsOpen}
        onClose={() => setIsSettingsOpen(false)}
        onUpgradeClick={handleUpgradeClick}
      />

      <MobileQuickActionsMenu
        isOpen={isMobileMenuOpen}
        onClose={closeMobileMenu}
        onStartTrace={startTracing}
        onEndTrace={endTracing}
        onToggleHover={toggleHover}
        onUpgrade={handleUpgradeClick}
        onSettings={handleSettingsClick}
        isTracing={tracingActive}
        isHoverEnabled={isHoverEnabled}
      />

      {/* Mouse Overlay - shows element inspection UI when tracing is active */}
      <MouseOverlay
        isActive={tracingActive && isHoverEnabled && !isHoverPaused}
        currentElement={isHoverPaused && pausedElement ? pausedElement : currentElement}
        mousePosition={isHoverPaused && pausedPosition ? pausedPosition : mousePosition}
        overlayRef={overlayRef}
        inspectorCount={openInspectors.length}
      />
    </div>
  );
};

export default LogTrace;<|MERGE_RESOLUTION|>--- conflicted
+++ resolved
@@ -1,12 +1,6 @@
-
-<<<<<<< HEAD
 
 import React, { useState, useRef, useEffect, useCallback } from 'react';
 import { X, Play, Pause, Settings, Terminal, ArrowUp, Lightbulb, MousePointer } from 'lucide-react';
-=======
-import React, { useState, useEffect } from 'react';
-import { X, Play, Pause, Settings, Terminal, MousePointer } from 'lucide-react';
->>>>>>> d809fe1e
 import { useHotkeys } from 'react-hotkeys-hook';
 import { useLocation, useNavigate } from 'react-router-dom';
 import Draggable from 'react-draggable';
@@ -20,6 +14,8 @@
 import InstructionsCard from './LogTrace/InstructionsCard';
 import MouseOverlay from './LogTrace/MouseOverlay';
 import UnifiedTraceControl from './LogTrace/UnifiedTraceControl';
+import ElementDetails from './LogTrace/ElementDetails';
+import TerminalPanel from './LogTrace/TerminalPanel';
 
 import { useElementPosition } from '@/hooks/useElementPosition';
 import { useUsageTracking } from '@/hooks/useUsageTracking';
@@ -29,11 +25,10 @@
 import { ElementInfo } from '@/shared/types';
 import { formatElementDataForCopy } from '@/utils/elementDataFormatter';
 import { Button } from '@/components/ui/button';
-<<<<<<< HEAD
-=======
-import { Textarea } from "@/components/ui/textarea";
-import { Skeleton } from "@/components/ui/skeleton";
->>>>>>> d809fe1e
+import { Input } from '@/components/ui/input';
+import { Label } from '@/components/ui/label';
+import { Textarea } from "@/components/ui/textarea"
+import { Skeleton } from "@/components/ui/skeleton"
 
 interface LogTraceProps {
 }
@@ -44,6 +39,11 @@
   const [isTerminalOpen, setIsTerminalOpen] = useState(false);
   const [isMobileMenuOpen, setIsMobileMenuOpen] = useState(false);
   const [isSettingsOpen, setIsSettingsOpen] = useState(false);
+  const [showElementDetails, setShowElementDetails] = useState(false);
+  const [aiDebugPrompt, setAiDebugPrompt] = useState('');
+  const [aiDebugError, setAiDebugError] = useState('');
+  const [aiDebugLoading, setAiDebugLoading] = useState(false);
+  const [aiDebugResponse, setAiDebugResponse] = useState('');
 
   const [openInspectors, setOpenInspectors] = useState<Array<{ id: string; element: ElementInfo; position: { x: number; y: number } }>>([]);
   const [currentElement, setCurrentElement] = useState<ElementInfo | null>(null);
@@ -66,7 +66,6 @@
   const location = useLocation();
   const { elementInfo, setElement } = useElementPosition();
   const { canUseAiDebug, incrementAiDebugUsage } = useUsageTracking();
-<<<<<<< HEAD
   const { toast } = useToast();
   const terminalRef = useRef<HTMLDivElement>(null);
   const overlayRef = useRef<HTMLDivElement>(null);
@@ -86,8 +85,6 @@
     
     return path.join(' > ');
   }, []);
-=======
->>>>>>> d809fe1e
 
   // Helper function to check if element is a UI control
   const isUIControl = useCallback((target: HTMLElement): boolean => {
@@ -495,7 +492,6 @@
     <div id="logtrace-container" className="h-screen flex flex-col bg-slate-900 text-white relative overflow-hidden">
 
       {/* Main Content */}
-<<<<<<< HEAD
       <div className="flex-1 flex flex-col lg:flex-row overflow-auto" onMouseMove={handleMouseMove}>
         {/* Left Panel - Instructions and Content */}
         <div className="flex-1 p-6 overflow-y-auto">
@@ -506,94 +502,6 @@
               <p className="text-slate-300 text-lg">
                 The AI-powered debugging tool that helps you capture perfect context for any UI element.
               </p>
-=======
-      <div className="flex-1 flex flex-col lg:flex-row overflow-hidden" onMouseMove={handleMouseMove}>
-        {/* Main Content Area */}
-        <div className="flex-1 flex items-center justify-center p-8">
-          <div className="text-center max-w-md">
-            <div className="mb-6">
-              <div className="w-16 h-16 bg-green-500/20 rounded-full flex items-center justify-center mx-auto mb-4">
-                <Terminal className="h-8 w-8 text-green-400" />
-              </div>
-              <h2 className="text-2xl font-bold text-white mb-2">Welcome to LogTrace</h2>
-              <p className="text-gray-400 mb-6">
-                Click "Start Trace" to begin debugging your web application. 
-                Hover over elements to inspect them and use AI-powered debugging.
-              </p>
-            </div>
-            
-            <div className="space-y-4">
-              <Button
-                onClick={startTracing}
-                className="w-full bg-green-600 hover:bg-green-700"
-                size="lg"
-              >
-                <Play className="h-5 w-5 mr-2" />
-                Start Trace
-              </Button>
-              
-              <Button
-                onClick={toggleTerminal}
-                variant="outline"
-                className="w-full"
-                size="lg"
-              >
-                <Terminal className="h-5 w-5 mr-2" />
-                Show Terminal
-              </Button>
-            </div>
-
-            <div className="mt-8 text-sm text-gray-500">
-              <p>Keyboard shortcuts:</p>
-              <div className="mt-2 space-y-1">
-                <p><kbd className="px-2 py-1 bg-slate-800 rounded">Ctrl+S</kbd> Start/Stop trace</p>
-                <p><kbd className="px-2 py-1 bg-slate-800 rounded">Ctrl+T</kbd> Toggle terminal</p>
-                <p><kbd className="px-2 py-1 bg-slate-800 rounded">Ctrl+D</kbd> AI debug</p>
-              </div>
-            </div>
-          </div>
-        </div>
-
-        {/* Element Details Modal */}
-        {showElementDetails && currentElement && (
-          <Draggable
-            handle=".drag-handle"
-            defaultPosition={{ x: 20, y: 20 }}
-            onStart={handleDragStart}
-            onStop={handleDragStop}
-          >
-            <div className="absolute top-0 left-0 z-50 bg-slate-800 border border-green-500/30 rounded-md shadow-lg w-full max-w-md">
-              <div className="bg-slate-700 p-3 flex items-center justify-between drag-handle cursor-move">
-                <h3 className="text-sm font-semibold text-green-400">Element Details</h3>
-                <Button onClick={() => { setShowElementDetails(false); setCurrentElement(null); }} variant="ghost" size="sm">
-                  <X className="h-4 w-4" />
-                </Button>
-              </div>
-              <div className="p-4">
-                <ElementDetails element={currentElement} />
-                <div className="mt-4 space-y-2">
-                  <Textarea
-                    placeholder="Describe the issue or desired behavior..."
-                    className="bg-slate-700 border-slate-600 text-white text-sm"
-                    value={aiDebugPrompt}
-                    onChange={(e) => setAiDebugPrompt(e.target.value)}
-                  />
-                  {aiDebugError && <p className="text-red-400 text-sm">{aiDebugError}</p>}
-                  {aiDebugLoading ? (
-                    <Skeleton className="w-full h-10 rounded-md" />
-                  ) : (
-                    <Button onClick={handleAIDebug} className="w-full">
-                      Debug with AI
-                    </Button>
-                  )}
-                  {aiDebugResponse && (
-                    <div className="mt-3 p-3 bg-slate-700 rounded-md">
-                      <p className="text-sm">{aiDebugResponse}</p>
-                    </div>
-                  )}
-                </div>
-              </div>
->>>>>>> d809fe1e
             </div>
 
             {/* Instructions Card */}
@@ -601,6 +509,58 @@
           </div>
         </div>
       </div>
+
+      {/* Element Details */}
+      {showElementDetails && currentElement && (
+        <Draggable
+          handle=".drag-handle"
+          defaultPosition={{ x: 20, y: 20 }}
+          position={null}
+          onStart={handleDragStart}
+          onStop={handleDragStop}
+        >
+          <div className="absolute top-0 left-0 z-50 bg-slate-800 border border-green-500/30 rounded-md shadow-lg w-full max-w-md">
+            <div className="bg-slate-700 p-3 flex items-center justify-between drag-handle cursor-move">
+              <h3 className="text-sm font-semibold text-green-400">Element Details</h3>
+              <div className="flex items-center gap-2">
+                <Button onClick={() => handleAIDebug(currentElement)} variant="ghost" size="sm">
+                  <Lightbulb className="h-4 w-4 mr-2" />
+                  AI Debug
+                </Button>
+                <Button onClick={() => { setShowElementDetails(false); setCurrentElement(null); }} variant="ghost" size="sm">
+                  <X className="h-4 w-4" />
+                </Button>
+              </div>
+            </div>
+            <div className="p-4">
+              <ElementDetails element={currentElement} />
+              <div className="mt-4 space-y-2">
+                <Label htmlFor="ai-debug-prompt" className="text-sm">AI Debug Prompt</Label>
+                <Textarea
+                  id="ai-debug-prompt"
+                  placeholder="Describe the issue or desired behavior..."
+                  className="bg-slate-700 border-slate-600 text-white text-sm"
+                  value={aiDebugPrompt}
+                  onChange={(e) => setAiDebugPrompt(e.target.value)}
+                />
+                {aiDebugError && <p className="text-red-400 text-sm">{aiDebugError}</p>}
+                {aiDebugLoading ? (
+                  <Skeleton className="w-full h-10 rounded-md" />
+                ) : (
+                  <Button onClick={() => handleAIDebug(currentElement)} className="w-full">
+                    Debug with AI
+                  </Button>
+                )}
+                {aiDebugResponse && (
+                  <div className="mt-3 p-3 bg-slate-700 rounded-md">
+                    <p className="text-sm">{aiDebugResponse}</p>
+                  </div>
+                )}
+              </div>
+            </div>
+          </div>
+        </Draggable>
+      )}
 
       {/* Terminal - Full screen overlay when open */}
       {isTerminalOpen && (
