--- conflicted
+++ resolved
@@ -1,15 +1,3 @@
-<<<<<<< HEAD
-import React, { useState } from 'react';
-import { Card } from '../ui/card';
-import { Button } from '../ui/button';
-import { ScrollArea } from '../ui/scroll-area';
-import { Tabs, TabsContent, TabsList, TabsTrigger } from '../ui/tabs';
-import { Copy, Check, AlertCircle, AlertTriangle, X } from 'lucide-react';
-import { LogEvent } from '@/shared/types';
-import { useToast } from '@/hooks/use-toast';
-import { useNotification } from '@/hooks/useNotification';
-import { useConsoleLogs } from '@/shared/hooks/useConsoleLogs';
-=======
 
 import React, { useState, useRef, useEffect } from 'react';
 import { Terminal, History, Download, Trash2, ChevronDown, ChevronUp, X } from 'lucide-react';
@@ -23,7 +11,6 @@
   content: string;
   element?: string;
 }
->>>>>>> b7beea63
 
 interface TabbedTerminalProps {
   logs?: LogEntry[];
@@ -137,32 +124,6 @@
   const allLogs = [...logs, ...events];
 
   return (
-<<<<<<< HEAD
-    <div className="fixed bottom-0 left-0 right-0 z-50">
-      <Card className="bg-slate-900/95 border-green-500/50 rounded-t-lg border-b-0">
-        <div className="p-4">
-          <div className="flex justify-between items-center mb-4">
-            <h3 className="text-green-400 font-semibold">LogTrace Terminal</h3>
-            <div className="flex gap-2">
-              <Button
-                onClick={handleExport}
-                variant="outline"
-                size="sm"
-                className="border-cyan-500/50 text-cyan-400 hover:bg-cyan-500/10"
-              >
-                Export
-              </Button>
-              <Button
-                onClick={() => setShowTerminal(false)}
-                variant="ghost"
-                size="sm"
-                className="text-gray-400 hover:text-white"
-              >
-                <X className="h-4 w-4" />
-              </Button>
-            </div>
-          </div>
-=======
     <div className={`
       fixed bottom-0 left-0 right-0 z-30 bg-slate-900 border-t border-green-500/30 shadow-2xl
       transition-all duration-300 ease-out
@@ -220,7 +181,6 @@
           </Button>
         </div>
       </div>
->>>>>>> b7beea63
 
       {/* Tabs */}
       <Tabs value={activeTab} onValueChange={setActiveTab} className="flex flex-col h-full">
