--- conflicted
+++ resolved
@@ -12,11 +12,6 @@
 }
 
 const UpgradeModal: React.FC<UpgradeModalProps> = ({ isOpen, onClose, remainingUses }) => {
-<<<<<<< HEAD
-  const handleUpgrade = () => {
-    // Production Stripe checkout URL - replace with your actual link
-    window.open('https://buy.stripe.com/bIY3fKaLT2zW4mY8ww', '_blank');
-=======
   const [isLoading, setIsLoading] = useState(false);
   const { toast } = useToast();
 
@@ -65,7 +60,6 @@
     } finally {
       setIsLoading(false);
     }
->>>>>>> cb4ce9f5
   };
 
   if (!isOpen) return null;
