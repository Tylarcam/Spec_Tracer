
/**
 * LogTrace component optimized for Chrome extension
 */

import React, { useCallback, useEffect, useMemo } from 'react';
<<<<<<< HEAD
import { Card } from '@/components/ui/card';
import { Button } from '@/components/ui/button';
import { Input } from '@/components/ui/input';
import { Textarea } from '@/components/ui/textarea';
import { ScrollArea } from '@/components/ui/scroll-area';
import { Switch } from '@/components/ui/switch';
import { Badge } from '@/components/ui/badge';
import { Separator } from '@/components/ui/separator';
import { Tabs, TabsContent, TabsList, TabsTrigger } from '@/components/ui/tabs';
import { Label } from '@/components/ui/label';
import { CardHeader, CardTitle, CardDescription, CardContent } from '@/components/ui/card';
import { Github, Mail, X } from 'lucide-react';
=======
>>>>>>> b7beea63
import { useLogTrace } from '@/shared/hooks/useLogTrace';
import { sanitizeText, validatePrompt } from '@/utils/sanitization';
import { supabase } from '@/integrations/supabase/client';
import { useConsoleLogs } from '@/shared/hooks/useConsoleLogs';
import { useContextEngine } from '@/shared/hooks/useContextEngine';
import ElementInspector from '@/components/LogTrace/ElementInspector';
import TabbedTerminal from '@/components/LogTrace/TabbedTerminal';
import MoreDetailsModal from '@/components/LogTrace/PinnedDetails';
import { ElementInfo } from '@/shared/types';
import DebugModal from '@/components/LogTrace/DebugModal';
import ExtensionControlPanel from './components/ExtensionControlPanel';
import ExtensionAuthModal from './components/ExtensionAuthModal';
import ExtensionMouseOverlay from './components/ExtensionMouseOverlay';
import ExtensionTerminalWrapper from './components/ExtensionTerminalWrapper';
import { useExtensionAuth } from './hooks/useExtensionAuth';

const LogTraceExtension: React.FC = () => {
  const {
    isActive,
    setIsActive,
    mousePosition,
    setMousePosition,
    currentElement,
    setCurrentElement,
    showDebugModal,
    setShowDebugModal,
    showTerminal,
    setShowTerminal,
    events,
    isAnalyzing,
    overlayRef,
    modalRef,
    addEvent,
    extractElementInfo,
    analyzeWithAI,
    clearEvents,
    exportEvents,
  } = useLogTrace();

  const {
    user,
    guestDebugCount,
    email,
    password,
    isLoading,
    toast,
    setEmail,
    setPassword,
    setToast,
    handleSignUp,
    handleSignIn,
    handleSignInWithGitHub,
    incrementGuestDebug,
  } = useExtensionAuth();

  // --- Modal State ---
  const [showAuthModal, setShowAuthModal] = React.useState(false);
  const [showMoreDetails, setShowMoreDetails] = React.useState(false);
  const [detailsElement, setDetailsElement] = React.useState<ElementInfo | null>(null);

  // --- Terminal State ---
  const [debugResponses, setDebugResponses] = React.useState<Array<{ id: string; prompt: string; response: string; timestamp: string }>>([]);

  // --- Element Inspector State ---
  const [showElementInspector, setShowElementInspector] = React.useState(false);
  const [inspectorIsPinned, setInspectorIsPinned] = React.useState(false);
  const inspectorRef = React.useRef<HTMLDivElement>(null);

  const currentElementSelector = useMemo(() => {
    if (!currentElement) return undefined;
    let selector = currentElement.tag;
    if (currentElement.id) selector += `#${currentElement.id}`;
    if (currentElement.classes.length > 0) selector += `.${currentElement.classes.join('.')}`;
    return selector;
  }, [currentElement]);

  const { logs } = useConsoleLogs(currentElementSelector);

  const computedStyles = useMemo(() => {
    if (!currentElement?.element) return {};
    const styles = window.getComputedStyle(currentElement.element);
    return {
      display: styles.display,
      position: styles.position,
      zIndex: styles.zIndex,
      visibility: styles.visibility,
      opacity: styles.opacity,
      pointerEvents: styles.pointerEvents,
      overflow: styles.overflow,
      color: styles.color,
      backgroundColor: styles.backgroundColor,
      fontSize: styles.fontSize,
      fontFamily: styles.fontFamily,
      width: styles.width,
      height: styles.height,
      margin: styles.margin,
      padding: styles.padding,
      border: styles.border,
      flexDirection: styles.flexDirection,
      alignItems: styles.alignItems,
      justifyContent: styles.justifyContent,
      gridTemplateColumns: styles.gridTemplateColumns,
      gridTemplateRows: styles.gridTemplateRows,
    };
  }, [currentElement]);

  const eventListeners = useMemo(() => {
    if (!currentElement?.element) return [];
    const el = currentElement.element as any;
    const listeners = [
      'onclick', 'onmousedown', 'onmouseup', 'onmouseover', 'onmouseout',
      'onmouseenter', 'onmouseleave', 'onkeydown', 'onkeyup', 'oninput',
      'onchange', 'onfocus', 'onblur', 'onsubmit'
    ];
    return listeners.filter(listener => typeof el[listener] === 'function');
  }, [currentElement]);

  const filteredLogs = useMemo(() => {
    return logs.filter(log => 
      log.associatedElement === currentElementSelector || 
      (log.message.includes(currentElement?.tag || '') && log.message.includes(currentElement?.id || ''))
    );
  }, [logs, currentElementSelector, currentElement]);

  const contextEngine = useContextEngine({
    elementInfo: {
      tag: currentElement?.tag || '',
      id: currentElement?.id,
      classes: currentElement?.classes || [],
      text: currentElement?.text,
      parentPath: currentElement?.parentPath,
    },
    computedStyles,
    eventListeners,
    consoleLogs: filteredLogs,
    userIntent: '',
  });

<<<<<<< HEAD
  // --- Auth Logic ---
  React.useEffect(() => {
    // Check for existing session
    supabase.auth.getSession().then(({ data: { session } }) => {
      setUser(session?.user ?? null);
      setAuthLoading(false);
    });
    // Listen for auth changes
    const { data: { subscription } } = supabase.auth.onAuthStateChange((_event, session) => {
      setUser(session?.user ?? null);
      setAuthLoading(false);
    });
    return () => subscription.unsubscribe();
  }, []);

  const handleSignUp = async (email: string, password: string) => {
    setIsLoading(true);
    // Redirect to main app for sign-up
    const returnUrl = encodeURIComponent(`${window.location.origin}?auth=extension`);
    const authUrl = `http://localhost:8081/auth?mode=signup&email=${encodeURIComponent(email)}&return=${returnUrl}`;
    window.open(authUrl, '_blank');
    setIsLoading(false);
    setShowAuthModal(false);
    
    // Set up listener for authentication completion
    window.addEventListener('message', handleAuthMessage);
  };

  const handleSignIn = async (email: string, password: string) => {
    setIsLoading(true);
    // Redirect to main app for sign-in
    const returnUrl = encodeURIComponent(`${window.location.origin}?auth=extension`);
    const authUrl = `http://localhost:8081/auth?mode=signin&email=${encodeURIComponent(email)}&return=${returnUrl}`;
    window.open(authUrl, '_blank');
    setIsLoading(false);
    setShowAuthModal(false);
    
    // Set up listener for authentication completion
    window.addEventListener('message', handleAuthMessage);
  };

  const handleSignInWithGitHub = async () => {
    setIsLoading(true);
    // Redirect to main app for GitHub authentication
    const returnUrl = encodeURIComponent(`${window.location.origin}?auth=extension`);
    const authUrl = `http://localhost:8081/auth?provider=github&return=${returnUrl}`;
    window.open(authUrl, '_blank');
    setIsLoading(false);
    setShowAuthModal(false);
    
    // Set up listener for authentication completion
    window.addEventListener('message', handleAuthMessage);
  };

  // Handle authentication completion from main app
  const handleAuthMessage = React.useCallback((event: MessageEvent) => {
    // Only accept messages from our main app
    if (event.origin !== 'http://localhost:8081') return;
    
    if (event.data.type === 'AUTH_SUCCESS') {
      setUser(event.data.user);
      setShowAuthModal(false);
      setToast({ 
        title: 'Sign In Successful', 
        description: 'You are now signed in to LogTrace!', 
        variant: 'default' 
      });
      
      // Store auth state in extension storage
      storeAuthState(event.data.user, event.data.session);
      
      // Clean up listener
      window.removeEventListener('message', handleAuthMessage);
    } else if (event.data.type === 'AUTH_ERROR') {
      setToast({ 
        title: 'Sign In Error', 
        description: event.data.message || 'Authentication failed', 
        variant: 'destructive' 
      });
      window.removeEventListener('message', handleAuthMessage);
    }
  }, []);

  // Store auth state in local storage for extension persistence
  const storeAuthState = (user: any, session: any) => {
    try {
      localStorage.setItem('logtrace_extension_auth', JSON.stringify({
        user,
        session,
        timestamp: Date.now()
      }));
    } catch (error) {
      console.error('Failed to store auth state:', error);
    }
  };

  // Load auth state on component mount
  React.useEffect(() => {
    try {
      const storedAuth = localStorage.getItem('logtrace_extension_auth');
      if (storedAuth) {
        const { user, session, timestamp } = JSON.parse(storedAuth);
        // Check if auth is not older than 24 hours
        if (Date.now() - timestamp < 24 * 60 * 60 * 1000) {
          setUser(user);
        } else {
          // Clear expired auth
          localStorage.removeItem('logtrace_extension_auth');
        }
      }
    } catch (error) {
      console.error('Failed to load auth state:', error);
      localStorage.removeItem('logtrace_extension_auth');
    }
  }, []);

  const handleSignOut = async () => {
    await supabase.auth.signOut();
    setUser(null);
    
    // Clear stored auth state from extension storage
    try {
      localStorage.removeItem('logtrace_extension_auth');
    } catch (error) {
      console.error('Failed to clear auth state:', error);
    }
    
    setToast({ 
      title: 'Signed Out', 
      description: 'You have been successfully signed out.', 
      variant: 'default' 
    });
  };

  // --- Guest Usage Tracking ---
  React.useEffect(() => {
    const count = parseInt(localStorage.getItem('logtrace_guest_debug_count') || '0', 10);
    setGuestDebugCount(count);
  }, []);

  const incrementGuestDebug = () => {
    const newCount = guestDebugCount + 1;
    setGuestDebugCount(newCount);
    localStorage.setItem('logtrace_guest_debug_count', newCount.toString());
  };

  // --- Debug Response Logging ---
=======
>>>>>>> b7beea63
  const addDebugResponse = (prompt: string, response: string) => {
    setDebugResponses(prev => [
      { id: crypto.randomUUID(), prompt, response, timestamp: new Date().toISOString() },
      ...prev,
    ]);
  };
  const clearDebugResponses = () => setDebugResponses([]);

  const handleAIDebug = async (prompt: string) => {
    if (!validatePrompt(prompt)) {
      setToast({ title: 'Invalid Prompt', description: 'Invalid prompt format.', variant: 'destructive' });
      return;
    }

    if (!user && guestDebugCount >= 3) {
      setShowAuthModal(true);
      return;
    }
    if (!user) incrementGuestDebug();

    try {
      const { data, error } = await supabase.functions.invoke('ai-debug', {
        body: {
          prompt: sanitizeText(prompt, 2000),
          element: currentElement ? {
            tag: sanitizeText(currentElement.tag),
            id: sanitizeText(currentElement.id),
            classes: currentElement.classes.map(c => sanitizeText(c)),
            text: sanitizeText(currentElement.text),
          } : null,
          position: mousePosition,
        },
      });

      if (error) {
        console.error('Edge function error:', error);
        setToast({ title: 'Debug Failed', description: 'Failed to get AI response', variant: 'destructive' });
        return;
      }

      if (!data?.success) {
        setToast({ title: 'AI Error', description: data?.error || 'AI service error', variant: 'destructive' });
        return;
      }

      addDebugResponse(prompt, data.response);
      setToast({ title: 'Debug Complete', description: 'AI analysis complete!' });
    } catch (error: any) {
      console.error('AI Debug API Error:', error);
      if (error instanceof Error && error.message.includes('Authentication required')) {
        setShowAuthModal(true);
        return;
      }
      setToast({ title: 'Service Unavailable', description: 'AI debugging service is currently unavailable.', variant: 'destructive' });
    }
  };

  const handleDebugFromInspector = React.useCallback(() => {
    setShowElementInspector(false);
    setShowDebugModal(true);
    
    if (currentElement) {
      addEvent({
        type: 'debug',
        position: mousePosition,
        element: {
          tag: currentElement.tag,
          id: currentElement.id,
          classes: currentElement.classes,
          text: currentElement.text,
        },
      });
    }
  }, [currentElement, mousePosition, addEvent, setShowDebugModal]);

  const handleToggleInspectorPin = React.useCallback(() => {
    setInspectorIsPinned(prev => !prev);
  }, []);

  const generateAdvancedPrompt = useCallback((): string => {
    if (!currentElement) return '';
    
    const element = currentElement.element;
    const styles = window.getComputedStyle(element);
    const isInteractive = ['button', 'a', 'input', 'select', 'textarea'].includes(currentElement.tag) || 
                         element.onclick !== null || 
                         styles.cursor === 'pointer';

    return `Debug this element in detail:

Element: <${currentElement.tag}${currentElement.id ? ` id="${sanitizeText(currentElement.id)}"` : ''}${currentElement.classes.length ? ` class="${currentElement.classes.map(c => sanitizeText(c)).join(' ')}"` : ''}>
Text: "${sanitizeText(currentElement.text)}"
Position: x:${mousePosition.x}, y:${mousePosition.y}
Interactive: ${isInteractive ? 'Yes' : 'No'}
Cursor: ${styles.cursor}
Display: ${styles.display}
Visibility: ${styles.visibility}
Pointer Events: ${styles.pointerEvents}

Consider:
1. Why might this element not be behaving as expected?
2. Are there any CSS properties preventing interaction?
3. Are there any event listeners that might be interfering?
4. What accessibility concerns might exist?
5. How could the user experience be improved?

Provide specific, actionable debugging steps and potential solutions.`;
  }, [currentElement, mousePosition]);

  // Event handlers
  const handleMouseMove = useCallback((e: MouseEvent) => {
    if (!isActive) return;
    
    const target = e.target as HTMLElement;
    if (target && !target.closest('#logtrace-overlay') && !target.closest('#logtrace-modal') && !target.closest('[data-element-inspector]')) {
      setMousePosition({ x: e.clientX, y: e.clientY });
      const elementInfo = extractElementInfo(target);
      setCurrentElement(elementInfo);
      
      if (showElementInspector && !inspectorIsPinned) {
        setShowElementInspector(false);
      }
      
      addEvent({
        type: 'move',
        position: { x: e.clientX, y: e.clientY },
        element: {
          tag: elementInfo.tag,
          id: elementInfo.id,
          classes: elementInfo.classes,
          text: elementInfo.text,
        },
      });
    }
  }, [isActive, extractElementInfo, addEvent, setMousePosition, setCurrentElement, showElementInspector, inspectorIsPinned]);

  const handleClick = useCallback((e: MouseEvent) => {
    if (!isActive) return;
    
    const target = e.target as HTMLElement;
    if (target && !target.closest('#logtrace-overlay') && !target.closest('#logtrace-modal') && !target.closest('[data-element-inspector]')) {
      e.preventDefault();
      e.stopPropagation();
      
      setShowElementInspector(true);
      setMousePosition({ x: e.clientX, y: e.clientY });
      
      addEvent({
        type: 'inspect',
        position: { x: e.clientX, y: e.clientY },
        element: currentElement ? {
          tag: currentElement.tag,
          id: currentElement.id,
          classes: currentElement.classes,
          text: currentElement.text,
        } : undefined,
      });
    }
  }, [isActive, currentElement, addEvent, setMousePosition]);

  const handleKeyDown = useCallback((e: KeyboardEvent) => {
    const activeElement = document.activeElement as HTMLElement | null;
    if (
      activeElement &&
      (activeElement.tagName === 'INPUT' ||
        activeElement.tagName === 'TEXTAREA' ||
        activeElement.isContentEditable)
    ) {
      return;
    }

    if (isActive && e.ctrlKey && e.key === 'd') {
      e.preventDefault();
      setShowDebugModal(true);
      addEvent({
        type: 'debug',
        position: mousePosition,
        element: currentElement
          ? {
              tag: currentElement.tag,
              id: currentElement.id,
              classes: currentElement.classes,
              text: currentElement.text,
            }
          : undefined,
      });
      return;
    }

    if (e.key === 'Escape') {
      e.preventDefault();
      setShowDebugModal(false);
      setShowElementInspector(false);
      setShowAuthModal(false);
      setShowMoreDetails(false);
      return;
    }
  }, [isActive, mousePosition, currentElement, addEvent, setShowDebugModal]);

  useEffect(() => {
    if (isActive) {
      document.addEventListener('mousemove', handleMouseMove, true);
      document.addEventListener('click', handleClick, true);
      document.addEventListener('keydown', handleKeyDown);
      
      return () => {
        document.removeEventListener('mousemove', handleMouseMove, true);
        document.removeEventListener('click', handleClick, true);
        document.removeEventListener('keydown', handleKeyDown);
      };
    }
  }, [isActive, handleMouseMove, handleClick, handleKeyDown]);

  return (
    <div className="fixed inset-0 pointer-events-none z-[2147483647] font-mono">
      <ExtensionControlPanel
        isActive={isActive}
        onActiveChange={setIsActive}
        showTerminal={showTerminal}
        onToggleTerminal={() => setShowTerminal(!showTerminal)}
      />

      <ExtensionMouseOverlay
        isActive={isActive}
        currentElement={currentElement}
        mousePosition={mousePosition}
        showElementInspector={showElementInspector}
        overlayRef={overlayRef}
      />

      <div data-element-inspector>
        <ElementInspector
          isVisible={showElementInspector}
          currentElement={currentElement}
          mousePosition={mousePosition}
          onDebug={handleDebugFromInspector}
          onClose={() => setShowElementInspector(false)}
          panelRef={inspectorRef}
          isExtensionMode={true}
          isDraggable={true}
          isPinned={inspectorIsPinned}
          onPin={handleToggleInspectorPin}
          onShowMoreDetails={() => {
            setDetailsElement(currentElement);
            setShowMoreDetails(true);
            setShowElementInspector(false);
          }}
        />
      </div>

      {showDebugModal && (
        <DebugModal
          showDebugModal={showDebugModal}
          setShowDebugModal={setShowDebugModal}
          currentElement={currentElement}
          mousePosition={mousePosition}
          isAnalyzing={isAnalyzing}
          analyzeWithAI={handleAIDebug}
          generateAdvancedPrompt={generateAdvancedPrompt}
          modalRef={modalRef}
          isExtensionMode={true}
          showAuthModal={showAuthModal}
          setShowAuthModal={setShowAuthModal}
          user={user}
          guestDebugCount={guestDebugCount}
          maxGuestDebugs={3}
        />
      )}

      <ExtensionAuthModal
        showAuthModal={showAuthModal}
        onClose={() => setShowAuthModal(false)}
        user={user}
        isLoading={isLoading}
        email={email}
        password={password}
        onEmailChange={setEmail}
        onPasswordChange={setPassword}
        onSignIn={handleSignIn}
        onSignUp={handleSignUp}
        onSignInWithGitHub={handleSignInWithGitHub}
        toast={toast}
      />

      <MoreDetailsModal 
        element={detailsElement}
        open={showMoreDetails}
        onClose={() => setShowMoreDetails(false)}
      />

<<<<<<< HEAD
      {/* Terminal Modal */}
      <TabbedTerminal showTerminal={showTerminal} setShowTerminal={setShowTerminal} events={events} exportEvents={exportEvents} clearEvents={clearEvents} debugResponses={debugResponses} clearDebugResponses={clearDebugResponses} />

      {/* Terminal */}
      {showTerminal && (
        <div className="fixed bottom-0 left-0 right-0 h-96 bg-slate-900/95 border-t border-green-500/50 backdrop-blur-md z-[2147483648] pointer-events-auto">
          <div className="flex items-center justify-between p-4 border-b border-green-500/30">
            <h3 className="text-cyan-400 font-bold">Memory Terminal</h3>
            <div className="flex gap-2">
              <Button 
                onClick={exportEvents}
                variant="outline" 
                size="sm"
                className="border-cyan-500/50 text-cyan-400 hover:bg-cyan-500/10"
              >
                Export
              </Button>
              <Button 
                onClick={clearEvents}
                variant="outline" 
                size="sm"
                className="border-red-500/50 text-red-400 hover:bg-red-500/10"
              >
                Clear
              </Button>
              <Button 
                onClick={() => setShowTerminal(false)}
                variant="ghost" 
                size="sm"
                className="text-gray-400 hover:text-white"
              >
                <X className="h-4 w-4" />
              </Button>
            </div>
          </div>
          
          <ScrollArea className="h-80 p-4">
            <div className="space-y-2">
              {events.length === 0 ? (
                <div className="text-gray-500 text-center py-8">
                  No events logged yet. Enable LogTrace and start interacting with the page.
                </div>
              ) : (
                events.map((event) => (
                  <div key={event.id} className="text-xs border-l-2 border-green-500/30 pl-3 py-2">
                    <div className="flex items-center gap-2 mb-1">
                      <Badge 
                        variant="secondary" 
                        className={`text-xs ${
                          event.type === 'move' ? 'bg-blue-500/20 text-blue-400' :
                          event.type === 'click' ? 'bg-yellow-500/20 text-yellow-400' :
                          event.type === 'debug' ? 'bg-purple-500/20 text-purple-400' :
                          'bg-green-500/20 text-green-400'
                        }`}
                      >
                        {event.type.toUpperCase()}
                      </Badge>
                      <span className="text-gray-400">
                        {new Date(event.timestamp).toLocaleTimeString()}
                      </span>
                      {event.element && (
                        <span className="text-cyan-300">
                          {event.element.tag}{event.element.id && `#${event.element.id}`}
                        </span>
                      )}
                    </div>
                    {event.prompt && (
                      <div className="text-green-300 mt-1">{sanitizeText(event.prompt)}</div>
                    )}
                    {event.response && (
                      <div className="text-green-200 mt-2 p-2 bg-slate-800/50 rounded text-sm">
                        <strong>AI Response:</strong><br />
                        <div>{sanitizeText(event.response)}</div>
                      </div>
                    )}
                  </div>
                ))
              )}
            </div>
          </ScrollArea>
        </div>
      )}
=======
      <TabbedTerminal 
        isVisible={showTerminal}
        onToggle={() => setShowTerminal(!showTerminal)}
        onClear={clearEvents}
        showTerminal={showTerminal}
        setShowTerminal={setShowTerminal}
        events={events}
        exportEvents={exportEvents}
        clearEvents={clearEvents}
        debugResponses={debugResponses}
        clearDebugResponses={clearDebugResponses}
      />

      <ExtensionTerminalWrapper
        showTerminal={showTerminal}
        onToggleTerminal={() => setShowTerminal(false)}
        events={events}
        onExportEvents={exportEvents}
        onClearEvents={clearEvents}
      />
>>>>>>> b7beea63
    </div>
  );
};

export default LogTraceExtension;<|MERGE_RESOLUTION|>--- conflicted
+++ resolved
@@ -4,21 +4,6 @@
  */
 
 import React, { useCallback, useEffect, useMemo } from 'react';
-<<<<<<< HEAD
-import { Card } from '@/components/ui/card';
-import { Button } from '@/components/ui/button';
-import { Input } from '@/components/ui/input';
-import { Textarea } from '@/components/ui/textarea';
-import { ScrollArea } from '@/components/ui/scroll-area';
-import { Switch } from '@/components/ui/switch';
-import { Badge } from '@/components/ui/badge';
-import { Separator } from '@/components/ui/separator';
-import { Tabs, TabsContent, TabsList, TabsTrigger } from '@/components/ui/tabs';
-import { Label } from '@/components/ui/label';
-import { CardHeader, CardTitle, CardDescription, CardContent } from '@/components/ui/card';
-import { Github, Mail, X } from 'lucide-react';
-=======
->>>>>>> b7beea63
 import { useLogTrace } from '@/shared/hooks/useLogTrace';
 import { sanitizeText, validatePrompt } from '@/utils/sanitization';
 import { supabase } from '@/integrations/supabase/client';
@@ -157,156 +142,6 @@
     userIntent: '',
   });
 
-<<<<<<< HEAD
-  // --- Auth Logic ---
-  React.useEffect(() => {
-    // Check for existing session
-    supabase.auth.getSession().then(({ data: { session } }) => {
-      setUser(session?.user ?? null);
-      setAuthLoading(false);
-    });
-    // Listen for auth changes
-    const { data: { subscription } } = supabase.auth.onAuthStateChange((_event, session) => {
-      setUser(session?.user ?? null);
-      setAuthLoading(false);
-    });
-    return () => subscription.unsubscribe();
-  }, []);
-
-  const handleSignUp = async (email: string, password: string) => {
-    setIsLoading(true);
-    // Redirect to main app for sign-up
-    const returnUrl = encodeURIComponent(`${window.location.origin}?auth=extension`);
-    const authUrl = `http://localhost:8081/auth?mode=signup&email=${encodeURIComponent(email)}&return=${returnUrl}`;
-    window.open(authUrl, '_blank');
-    setIsLoading(false);
-    setShowAuthModal(false);
-    
-    // Set up listener for authentication completion
-    window.addEventListener('message', handleAuthMessage);
-  };
-
-  const handleSignIn = async (email: string, password: string) => {
-    setIsLoading(true);
-    // Redirect to main app for sign-in
-    const returnUrl = encodeURIComponent(`${window.location.origin}?auth=extension`);
-    const authUrl = `http://localhost:8081/auth?mode=signin&email=${encodeURIComponent(email)}&return=${returnUrl}`;
-    window.open(authUrl, '_blank');
-    setIsLoading(false);
-    setShowAuthModal(false);
-    
-    // Set up listener for authentication completion
-    window.addEventListener('message', handleAuthMessage);
-  };
-
-  const handleSignInWithGitHub = async () => {
-    setIsLoading(true);
-    // Redirect to main app for GitHub authentication
-    const returnUrl = encodeURIComponent(`${window.location.origin}?auth=extension`);
-    const authUrl = `http://localhost:8081/auth?provider=github&return=${returnUrl}`;
-    window.open(authUrl, '_blank');
-    setIsLoading(false);
-    setShowAuthModal(false);
-    
-    // Set up listener for authentication completion
-    window.addEventListener('message', handleAuthMessage);
-  };
-
-  // Handle authentication completion from main app
-  const handleAuthMessage = React.useCallback((event: MessageEvent) => {
-    // Only accept messages from our main app
-    if (event.origin !== 'http://localhost:8081') return;
-    
-    if (event.data.type === 'AUTH_SUCCESS') {
-      setUser(event.data.user);
-      setShowAuthModal(false);
-      setToast({ 
-        title: 'Sign In Successful', 
-        description: 'You are now signed in to LogTrace!', 
-        variant: 'default' 
-      });
-      
-      // Store auth state in extension storage
-      storeAuthState(event.data.user, event.data.session);
-      
-      // Clean up listener
-      window.removeEventListener('message', handleAuthMessage);
-    } else if (event.data.type === 'AUTH_ERROR') {
-      setToast({ 
-        title: 'Sign In Error', 
-        description: event.data.message || 'Authentication failed', 
-        variant: 'destructive' 
-      });
-      window.removeEventListener('message', handleAuthMessage);
-    }
-  }, []);
-
-  // Store auth state in local storage for extension persistence
-  const storeAuthState = (user: any, session: any) => {
-    try {
-      localStorage.setItem('logtrace_extension_auth', JSON.stringify({
-        user,
-        session,
-        timestamp: Date.now()
-      }));
-    } catch (error) {
-      console.error('Failed to store auth state:', error);
-    }
-  };
-
-  // Load auth state on component mount
-  React.useEffect(() => {
-    try {
-      const storedAuth = localStorage.getItem('logtrace_extension_auth');
-      if (storedAuth) {
-        const { user, session, timestamp } = JSON.parse(storedAuth);
-        // Check if auth is not older than 24 hours
-        if (Date.now() - timestamp < 24 * 60 * 60 * 1000) {
-          setUser(user);
-        } else {
-          // Clear expired auth
-          localStorage.removeItem('logtrace_extension_auth');
-        }
-      }
-    } catch (error) {
-      console.error('Failed to load auth state:', error);
-      localStorage.removeItem('logtrace_extension_auth');
-    }
-  }, []);
-
-  const handleSignOut = async () => {
-    await supabase.auth.signOut();
-    setUser(null);
-    
-    // Clear stored auth state from extension storage
-    try {
-      localStorage.removeItem('logtrace_extension_auth');
-    } catch (error) {
-      console.error('Failed to clear auth state:', error);
-    }
-    
-    setToast({ 
-      title: 'Signed Out', 
-      description: 'You have been successfully signed out.', 
-      variant: 'default' 
-    });
-  };
-
-  // --- Guest Usage Tracking ---
-  React.useEffect(() => {
-    const count = parseInt(localStorage.getItem('logtrace_guest_debug_count') || '0', 10);
-    setGuestDebugCount(count);
-  }, []);
-
-  const incrementGuestDebug = () => {
-    const newCount = guestDebugCount + 1;
-    setGuestDebugCount(newCount);
-    localStorage.setItem('logtrace_guest_debug_count', newCount.toString());
-  };
-
-  // --- Debug Response Logging ---
-=======
->>>>>>> b7beea63
   const addDebugResponse = (prompt: string, response: string) => {
     setDebugResponses(prev => [
       { id: crypto.randomUUID(), prompt, response, timestamp: new Date().toISOString() },
@@ -597,90 +432,6 @@
         onClose={() => setShowMoreDetails(false)}
       />
 
-<<<<<<< HEAD
-      {/* Terminal Modal */}
-      <TabbedTerminal showTerminal={showTerminal} setShowTerminal={setShowTerminal} events={events} exportEvents={exportEvents} clearEvents={clearEvents} debugResponses={debugResponses} clearDebugResponses={clearDebugResponses} />
-
-      {/* Terminal */}
-      {showTerminal && (
-        <div className="fixed bottom-0 left-0 right-0 h-96 bg-slate-900/95 border-t border-green-500/50 backdrop-blur-md z-[2147483648] pointer-events-auto">
-          <div className="flex items-center justify-between p-4 border-b border-green-500/30">
-            <h3 className="text-cyan-400 font-bold">Memory Terminal</h3>
-            <div className="flex gap-2">
-              <Button 
-                onClick={exportEvents}
-                variant="outline" 
-                size="sm"
-                className="border-cyan-500/50 text-cyan-400 hover:bg-cyan-500/10"
-              >
-                Export
-              </Button>
-              <Button 
-                onClick={clearEvents}
-                variant="outline" 
-                size="sm"
-                className="border-red-500/50 text-red-400 hover:bg-red-500/10"
-              >
-                Clear
-              </Button>
-              <Button 
-                onClick={() => setShowTerminal(false)}
-                variant="ghost" 
-                size="sm"
-                className="text-gray-400 hover:text-white"
-              >
-                <X className="h-4 w-4" />
-              </Button>
-            </div>
-          </div>
-          
-          <ScrollArea className="h-80 p-4">
-            <div className="space-y-2">
-              {events.length === 0 ? (
-                <div className="text-gray-500 text-center py-8">
-                  No events logged yet. Enable LogTrace and start interacting with the page.
-                </div>
-              ) : (
-                events.map((event) => (
-                  <div key={event.id} className="text-xs border-l-2 border-green-500/30 pl-3 py-2">
-                    <div className="flex items-center gap-2 mb-1">
-                      <Badge 
-                        variant="secondary" 
-                        className={`text-xs ${
-                          event.type === 'move' ? 'bg-blue-500/20 text-blue-400' :
-                          event.type === 'click' ? 'bg-yellow-500/20 text-yellow-400' :
-                          event.type === 'debug' ? 'bg-purple-500/20 text-purple-400' :
-                          'bg-green-500/20 text-green-400'
-                        }`}
-                      >
-                        {event.type.toUpperCase()}
-                      </Badge>
-                      <span className="text-gray-400">
-                        {new Date(event.timestamp).toLocaleTimeString()}
-                      </span>
-                      {event.element && (
-                        <span className="text-cyan-300">
-                          {event.element.tag}{event.element.id && `#${event.element.id}`}
-                        </span>
-                      )}
-                    </div>
-                    {event.prompt && (
-                      <div className="text-green-300 mt-1">{sanitizeText(event.prompt)}</div>
-                    )}
-                    {event.response && (
-                      <div className="text-green-200 mt-2 p-2 bg-slate-800/50 rounded text-sm">
-                        <strong>AI Response:</strong><br />
-                        <div>{sanitizeText(event.response)}</div>
-                      </div>
-                    )}
-                  </div>
-                ))
-              )}
-            </div>
-          </ScrollArea>
-        </div>
-      )}
-=======
       <TabbedTerminal 
         isVisible={showTerminal}
         onToggle={() => setShowTerminal(!showTerminal)}
@@ -701,7 +452,6 @@
         onExportEvents={exportEvents}
         onClearEvents={clearEvents}
       />
->>>>>>> b7beea63
     </div>
   );
 };
