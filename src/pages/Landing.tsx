
import React, { useEffect, useState } from 'react';
import { Link } from 'react-router-dom';
import { ArrowRight, Chrome, Code, Zap, Target, Sparkles, Play, Eye } from 'lucide-react';
import { Button } from '@/components/ui/button';
<<<<<<< HEAD
import { Card, CardContent, CardDescription, CardHeader, CardTitle } from '@/components/ui/card';
import { ArrowRight, Target, MousePointer, Zap, Shield, Code, Terminal, Sparkles } from 'lucide-react';
import { useNavigate } from 'react-router-dom';
import { useAuth } from '@/contexts/AuthContext';
=======
>>>>>>> b7beea63

const Landing = () => {
  const [isScrolled, setIsScrolled] = useState(false);

  useEffect(() => {
    const handleScroll = () => {
      setIsScrolled(window.scrollY > 50);
    };
    
    window.addEventListener('scroll', handleScroll);
    return () => window.removeEventListener('scroll', handleScroll);
  }, []);

  // Check if Chrome extension is already installed
  const isExtensionInstalled = () => {
    // This would need to be implemented based on your extension's communication
    // For now, we'll assume it's not installed
    return false;
  };

  const handleGetExtension = () => {
    if (isExtensionInstalled()) {
      // Extension is installed, go to demo
      window.location.href = '/debug';
    } else {
      // Extension not installed, go to Chrome Web Store
      // Replace with your actual Chrome Web Store URL
      window.open('https://chrome.google.com/webstore/detail/YOUR_EXTENSION_ID', '_blank');
    }
  };

  return (
    <div className="min-h-screen bg-gradient-to-br from-slate-900 via-slate-800 to-slate-900 text-white">
      {/* Fixed Header */}
      <header className={`fixed top-0 left-0 right-0 z-50 transition-all duration-300 ${
        isScrolled ? 'bg-slate-900/95 backdrop-blur-sm border-b border-green-500/30' : ''
      }`}>
        <div className="container mx-auto px-4 py-4 flex items-center justify-between">
          <div className="flex items-center gap-2">
            <div className="bg-gradient-to-r from-green-500 to-cyan-500 p-2 rounded-lg">
              <Target className="h-6 w-6 text-white" />
            </div>
            <span className="text-xl font-bold">LogTrace</span>
          </div>
          
          <Button
            onClick={handleGetExtension}
            className="bg-green-500 hover:bg-green-600 text-black font-semibold px-4 py-2"
          >
            <Chrome className="h-4 w-4 mr-2" />
            Get Extension
          </Button>
        </div>
      </header>

      {/* Hero Section - Above the fold */}
      <section className="pt-24 pb-12 px-4">
        <div className="container mx-auto text-center max-w-5xl">
          {/* 5-second value prop */}
          <div className="mb-8">
            <div className="inline-flex items-center gap-2 bg-green-500/10 border border-green-500/30 rounded-full px-4 py-2 mb-6">
              <Chrome className="h-4 w-4 text-green-400" />
              <span className="text-green-400 text-sm font-medium">Chrome Extension</span>
            </div>
            
            <h1 className="text-5xl md:text-7xl font-bold mb-6 bg-gradient-to-r from-green-400 via-cyan-400 to-blue-400 bg-clip-text text-transparent">
              Stop Writing Essays to ChatGPT
            </h1>
            
            <p className="text-xl md:text-2xl text-slate-300 mb-8 max-w-3xl mx-auto leading-relaxed">
              LogTrace captures pixel-perfect UI context so AI tools give you pixel-perfect fixes. 
              <span className="text-green-400 font-semibold"> Hover, click, get instant AI insights.</span>
            </p>
          </div>

          {/* Two CTAs: Primary + Secondary */}
          <div className="flex flex-col sm:flex-row justify-center gap-4 mb-12">
            <Button
              onClick={handleGetExtension}
              size="lg"
              className="bg-green-500 hover:bg-green-600 text-black font-bold px-8 py-4 text-lg h-auto"
            >
              <Chrome className="h-5 w-5 mr-2" />
              Install Chrome Extension
              <ArrowRight className="h-5 w-5 ml-2" />
            </Button>
            
            <Link to="/debug">
              <Button
                variant="outline"
                size="lg"
                className="border-green-400 text-green-400 hover:bg-green-400 hover:text-black px-8 py-4 text-lg h-auto w-full sm:w-auto"
              >
                <Play className="h-5 w-5 mr-2" />
                Watch Demo
              </Button>
            </Link>
          </div>
          
          <div className="text-sm text-slate-400 flex items-center justify-center gap-4">
            <span>✓ Free to install</span>
            <span>✓ Works on any website</span>
            <span>✓ 3 AI debugs included</span>
          </div>
        </div>
      </section>

      {/* Interactive Demo Preview */}
      <section className="py-16 px-4">
        <div className="container mx-auto max-w-4xl">
          <div className="bg-slate-800/50 border border-green-500/20 rounded-2xl p-8 text-center">
            <div className="flex items-center justify-center gap-2 mb-6">
              <Eye className="h-5 w-5 text-green-400" />
              <span className="text-green-400 font-medium">See It In Action</span>
            </div>
            
            <h2 className="text-3xl font-bold mb-4">
              From Bug Description to AI Solution in Seconds
            </h2>
            
            <p className="text-slate-300 mb-8 max-w-2xl mx-auto">
              Instead of writing long descriptions of what's broken, LogTrace captures the exact context 
              your AI assistant needs to provide perfect solutions.
            </p>
            
            <Link to="/debug">
              <Button
                size="lg"
                variant="outline"
                className="border-cyan-400 text-cyan-400 hover:bg-cyan-400 hover:text-black px-8 py-4"
              >
                Try Interactive Demo
                <ArrowRight className="h-5 w-5 ml-2" />
              </Button>
            </Link>
          </div>
        </div>
      </section>

      {/* Features Section */}
      <section className="py-16 px-4">
        <div className="container mx-auto max-w-5xl">
          <div className="text-center mb-16">
            <h2 className="text-4xl font-bold mb-4">Why Developers Love LogTrace</h2>
            <p className="text-xl text-slate-300">
              The missing link between you and AI-powered debugging
            </p>
          </div>
          
          <div className="grid md:grid-cols-3 gap-8">
            <div className="bg-slate-800/50 p-8 rounded-xl border border-slate-700 text-center">
              <div className="bg-green-500/20 p-4 rounded-lg w-fit mx-auto mb-6">
                <Zap className="h-8 w-8 text-green-400" />
              </div>
              <h3 className="text-xl font-semibold mb-4">Context Engineering</h3>
              <p className="text-slate-300">
                Stop describing bugs. Start showing them. One-click context capture 
                that AI understands perfectly.
              </p>
            </div>
            
            <div className="bg-slate-800/50 p-8 rounded-xl border border-slate-700 text-center">
              <div className="bg-cyan-500/20 p-4 rounded-lg w-fit mx-auto mb-6">
                <Code className="h-8 w-8 text-cyan-400" />
              </div>
              <h3 className="text-xl font-semibold mb-4">Works Everywhere</h3>
              <p className="text-slate-300">
                Install once, debug everywhere. Works on any website, 
                integrates with your existing AI workflow.
              </p>
            </div>
            
            <div className="bg-slate-800/50 p-8 rounded-xl border border-slate-700 text-center">
              <div className="bg-purple-500/20 p-4 rounded-lg w-fit mx-auto mb-6">
                <Target className="h-8 w-8 text-purple-400" />
              </div>
              <h3 className="text-xl font-semibold mb-4">Instant Insights</h3>
              <p className="text-slate-300">
                Get immediate AI-powered debugging suggestions. 
                No more guessing what's wrong.
              </p>
            </div>
          </div>
        </div>
      </section>

      {/* How It Works */}
      <section className="py-16 px-4 bg-slate-800/20">
        <div className="container mx-auto max-w-4xl">
          <div className="text-center mb-16">
            <h2 className="text-4xl font-bold mb-4">Three Steps to Smarter Debugging</h2>
          </div>
          
          <div className="space-y-12">
            <div className="flex items-start gap-8">
              <div className="bg-gradient-to-r from-green-500 to-cyan-500 text-white rounded-full w-12 h-12 flex items-center justify-center font-bold text-lg flex-shrink-0">
                1
              </div>
              <div>
                <h3 className="text-2xl font-semibold mb-3">Install & Activate</h3>
                <p className="text-slate-300 text-lg">
                  Add LogTrace to Chrome and press 'S' on any webpage to start debugging. 
                  It's that simple.
                </p>
              </div>
            </div>
            
            <div className="flex items-start gap-8">
              <div className="bg-gradient-to-r from-cyan-500 to-blue-500 text-white rounded-full w-12 h-12 flex items-center justify-center font-bold text-lg flex-shrink-0">
                2
              </div>
              <div>
                <h3 className="text-2xl font-semibold mb-3">Hover & Click</h3>
                <p className="text-slate-300 text-lg">
                  Hover over any element to inspect it in real-time, then click for 
                  detailed AI analysis and debugging suggestions.
                </p>
              </div>
            </div>
            
            <div className="flex items-start gap-8">
              <div className="bg-gradient-to-r from-blue-500 to-purple-500 text-white rounded-full w-12 h-12 flex items-center justify-center font-bold text-lg flex-shrink-0">
                3
              </div>
              <div>
                <h3 className="text-2xl font-semibold mb-3">Get Perfect Context</h3>
                <p className="text-slate-300 text-lg">
                  Copy the generated context to ChatGPT, Claude, or any AI assistant 
                  for pixel-perfect debugging solutions.
                </p>
              </div>
            </div>
          </div>
        </div>
      </section>

      {/* Final CTA */}
      <section className="py-20 px-4">
        <div className="container mx-auto max-w-4xl">
          <div className="bg-gradient-to-r from-green-500/10 to-cyan-500/10 border border-green-400/30 rounded-2xl p-12 text-center">
            <div className="flex justify-center mb-6">
              <Sparkles className="h-16 w-16 text-green-400" />
            </div>
            
            <h2 className="text-4xl font-bold mb-4">
              Ready to Debug Smarter?
            </h2>
            
            <p className="text-xl text-slate-300 mb-8 max-w-2xl mx-auto">
              Join thousands of developers who stopped writing essays to AI 
              and started showing their bugs instead.
            </p>
            
            <Button
              onClick={handleGetExtension}
              size="lg"
              className="bg-green-500 hover:bg-green-600 text-black font-bold px-8 py-4 text-lg h-auto"
            >
<<<<<<< HEAD
              Try Context Engineering
              <Sparkles className="ml-2 h-5 w-5" />
=======
              <Chrome className="h-5 w-5 mr-2" />
              Install LogTrace for Chrome
              <ArrowRight className="h-5 w-5 ml-2" />
>>>>>>> b7beea63
            </Button>
            
            <div className="text-sm text-slate-400 mt-6">
              Free forever • Works on any website • No account required
            </div>
          </div>
        </div>
      </section>
    </div>
  );
};

export default Landing;<|MERGE_RESOLUTION|>--- conflicted
+++ resolved
@@ -3,13 +3,6 @@
 import { Link } from 'react-router-dom';
 import { ArrowRight, Chrome, Code, Zap, Target, Sparkles, Play, Eye } from 'lucide-react';
 import { Button } from '@/components/ui/button';
-<<<<<<< HEAD
-import { Card, CardContent, CardDescription, CardHeader, CardTitle } from '@/components/ui/card';
-import { ArrowRight, Target, MousePointer, Zap, Shield, Code, Terminal, Sparkles } from 'lucide-react';
-import { useNavigate } from 'react-router-dom';
-import { useAuth } from '@/contexts/AuthContext';
-=======
->>>>>>> b7beea63
 
 const Landing = () => {
   const [isScrolled, setIsScrolled] = useState(false);
@@ -268,14 +261,9 @@
               size="lg"
               className="bg-green-500 hover:bg-green-600 text-black font-bold px-8 py-4 text-lg h-auto"
             >
-<<<<<<< HEAD
-              Try Context Engineering
-              <Sparkles className="ml-2 h-5 w-5" />
-=======
               <Chrome className="h-5 w-5 mr-2" />
               Install LogTrace for Chrome
               <ArrowRight className="h-5 w-5 ml-2" />
->>>>>>> b7beea63
             </Button>
             
             <div className="text-sm text-slate-400 mt-6">
